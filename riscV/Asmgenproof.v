(* *********************************************************************)
(*                                                                     *)
(*              The Compcert verified compiler                         *)
(*                                                                     *)
(*          Xavier Leroy, INRIA Paris-Rocquencourt                     *)
(*                                                                     *)
(*  Copyright Institut National de Recherche en Informatique et en     *)
(*  Automatique.  All rights reserved.  This file is distributed       *)
(*  under the terms of the INRIA Non-Commercial License Agreement.     *)
(*                                                                     *)
(* *********************************************************************)

(** Correctness proof for RISC-V generation: main proof. *)

Require Import Coqlib Errors.
Require Import Integers Floats AST Linking.
Require Import Values Memory Events Globalenvs Smallstep.
Require Import Op Locations Mach Conventions Asm.
Require Import Asmgen Asmgenproof0 Asmgenproof1.

Definition match_prog (p: Mach.program) (tp: Asm.program) :=
  match_program (fun _ f tf => transf_fundef f = OK tf) eq p tp.

Instance comp_transf_function: has_comp_transl_partial transf_function.
Proof.
  unfold transf_function, transl_function.
  intros f ? H; monadInv H; trivial.
  destruct transl_code'; simpl in *; try easy.
  inv EQ. destruct zlt; try easy.
  now inv EQ0.
Qed.

Lemma transf_program_match:
  forall p tp, transf_program p = OK tp -> match_prog p tp.
Proof.
  intros. eapply match_transform_partial_program; eauto.
Qed.


Section PRESERVATION.

Variable prog: Mach.program.
Variable tprog: Asm.program.
Hypothesis TRANSF: match_prog prog tprog.
Let ge := Genv.globalenv prog.
Let tge := Genv.globalenv tprog.
Let comp_of_main := comp_of_main tprog.


Lemma symbols_preserved:
  forall (s: ident), Genv.find_symbol tge s = Genv.find_symbol ge s.
Proof (Genv.find_symbol_match TRANSF).

Lemma senv_preserved:
  Senv.equiv ge tge.
Proof (Genv.senv_match TRANSF).

Lemma functions_translated:
  forall b f,
  Genv.find_funct_ptr ge b = Some f ->
  exists tf,
  Genv.find_funct_ptr tge b = Some tf /\ transf_fundef f = OK tf.
Proof (Genv.find_funct_ptr_transf_partial TRANSF).

Lemma find_comp_translated:
  forall vf,
    Genv.find_comp ge vf = Genv.find_comp tge vf.
Proof.
  eapply (Genv.find_comp_transf_partial TRANSF).
Qed.

Lemma find_comp_ignore_offset_translated:
  forall vf,
    Genv.find_comp_ignore_offset ge vf = Genv.find_comp_ignore_offset tge vf.
Proof.
  unfold Genv.find_comp_ignore_offset.
  intros. destruct vf; auto. now rewrite find_comp_translated.
Qed.

Lemma functions_transl:
  forall fb f tf,
  Genv.find_funct_ptr ge fb = Some (Internal f) ->
  transf_function f = OK tf ->
  Genv.find_funct_ptr tge fb = Some (Internal tf).
Proof.
  intros. exploit functions_translated; eauto. intros [tf' [A B]].
  monadInv B. rewrite H0 in EQ; inv EQ; auto.
Qed.

Lemma allowed_call_translated:
  forall cp vf,
    Genv.allowed_call ge cp vf ->
    Genv.allowed_call tge cp vf.
Proof.
  intros cp vf H.
  eapply (Genv.match_genvs_allowed_calls TRANSF). eauto.
Qed.

Lemma type_of_call_translated:
  forall cp cp',
    Genv.type_of_call ge cp cp' = Genv.type_of_call tge cp cp'.
Proof.
  intros cp cp'.
  eapply Genv.match_genvs_type_of_call.
Qed.


(** * Properties of control flow *)

Lemma transf_function_no_overflow:
  forall f tf,
  transf_function f = OK tf -> list_length_z tf.(fn_code) <= Ptrofs.max_unsigned.
Proof.
  intros. monadInv H. destruct (zlt Ptrofs.max_unsigned (list_length_z x.(fn_code))); inv EQ0.
  lia.
Qed.

Lemma exec_straight_exec:
  forall fb f c ep tf tc c' rs m rs' m' st,
  transl_code_at_pc ge (rs PC) fb f c ep tf tc ->
  exec_straight tge tf tc rs m c' rs' m' ->
  plus (step comp_of_main) tge (State st rs m) E0 (State st rs' m').
Proof.
  intros. inv H.
  eapply exec_straight_steps_1; eauto.
  eapply transf_function_no_overflow; eauto.
  eapply functions_transl; eauto.
  unfold Genv.find_comp.
  simpl; erewrite functions_transl; eauto.
  destruct Ptrofs.eq_dec; try congruence; reflexivity.
Qed.

Lemma exec_straight_at:
  forall fb f c ep tf tc c' ep' tc' rs m rs' m',
  transl_code_at_pc ge (rs PC) fb f c ep tf tc ->
  transl_code f c' ep' = OK tc' ->
  exec_straight tge tf tc rs m tc' rs' m' ->
  transl_code_at_pc ge (rs' PC) fb f c' ep' tf tc'.
Proof.
  intros. inv H.
  exploit exec_straight_steps_2; eauto.
  eapply transf_function_no_overflow; eauto.
  eapply functions_transl; eauto.
  intros [ofs' [PC' CT']].
  rewrite PC'. econstructor; eauto.
Qed.

(** The following lemmas show that the translation from Mach to Asm
  preserves labels, in the sense that the following diagram commutes:
<<
                          translation
        Mach code ------------------------ Asm instr sequence
            |                                          |
            | Mach.find_label lbl       find_label lbl |
            |                                          |
            v                                          v
        Mach code tail ------------------- Asm instr seq tail
                          translation
>>
  The proof demands many boring lemmas showing that Asm constructor
  functions do not introduce new labels.
*)

Section TRANSL_LABEL.

Remark loadimm32_label:
  forall r n k, tail_nolabel k (loadimm32 r n k).
Proof.
  intros; unfold loadimm32. destruct (make_immed32 n); TailNoLabel.
  unfold load_hilo32. destruct (Int.eq lo Int.zero); TailNoLabel.
Qed.
Hint Resolve loadimm32_label: labels.

Remark opimm32_label:
  forall op opimm r1 r2 n k,
  (forall r1 r2 r3, nolabel (op r1 r2 r3)) ->
  (forall r1 r2 n, nolabel (opimm r1 r2 n)) ->
  tail_nolabel k (opimm32 op opimm r1 r2 n k).
Proof.
  intros; unfold opimm32. destruct (make_immed32 n); TailNoLabel.
  unfold load_hilo32. destruct (Int.eq lo Int.zero); TailNoLabel.
Qed.
Hint Resolve opimm32_label: labels.

Remark loadimm64_label:
  forall r n k, tail_nolabel k (loadimm64 r n k).
Proof.
  intros; unfold loadimm64. destruct (make_immed64 n); TailNoLabel.
  unfold load_hilo64. destruct (Int64.eq lo Int64.zero); TailNoLabel.
Qed.
Hint Resolve loadimm64_label: labels.

Remark opimm64_label:
  forall op opimm r1 r2 n k,
  (forall r1 r2 r3, nolabel (op r1 r2 r3)) ->
  (forall r1 r2 n, nolabel (opimm r1 r2 n)) ->
  tail_nolabel k (opimm64 op opimm r1 r2 n k).
Proof.
  intros; unfold opimm64. destruct (make_immed64 n); TailNoLabel.
  unfold load_hilo64. destruct (Int64.eq lo Int64.zero); TailNoLabel.
Qed.
Hint Resolve opimm64_label: labels.

Remark addptrofs_label:
  forall r1 r2 n k, tail_nolabel k (addptrofs r1 r2 n k).
Proof.
  unfold addptrofs; intros. destruct (Ptrofs.eq_dec n Ptrofs.zero). TailNoLabel.
  destruct Archi.ptr64. apply opimm64_label; TailNoLabel. apply opimm32_label; TailNoLabel.
Qed.
Hint Resolve addptrofs_label: labels.

Remark transl_cond_float_nolabel:
  forall c r1 r2 r3 insn normal,
  transl_cond_float c r1 r2 r3 = (insn, normal) -> nolabel insn.
Proof.
  unfold transl_cond_float; intros. destruct c; inv H; exact I.
Qed.

Remark transl_cond_single_nolabel:
  forall c r1 r2 r3 insn normal,
  transl_cond_single c r1 r2 r3 = (insn, normal) -> nolabel insn.
Proof.
  unfold transl_cond_single; intros. destruct c; inv H; exact I.
Qed.

Remark transl_cbranch_label:
  forall cond args lbl k c,
  transl_cbranch cond args lbl k = OK c -> tail_nolabel k c.
Proof.
  intros. unfold transl_cbranch in H; destruct cond; TailNoLabel.
- destruct c0; simpl; TailNoLabel.
- destruct c0; simpl; TailNoLabel.
- destruct (Int.eq n Int.zero).
  destruct c0; simpl; TailNoLabel.
  apply tail_nolabel_trans with (transl_cbranch_int32s c0 x X31 lbl :: k).
  auto with labels. destruct c0; simpl; TailNoLabel.
- destruct (Int.eq n Int.zero).
  destruct c0; simpl; TailNoLabel.
  apply tail_nolabel_trans with (transl_cbranch_int32u c0 x X31 lbl :: k).
  auto with labels. destruct c0; simpl; TailNoLabel.
- destruct c0; simpl; TailNoLabel.
- destruct c0; simpl; TailNoLabel.
- destruct (Int64.eq n Int64.zero).
  destruct c0; simpl; TailNoLabel.
  apply tail_nolabel_trans with (transl_cbranch_int64s c0 x X31 lbl :: k).
  auto with labels. destruct c0; simpl; TailNoLabel.
- destruct (Int64.eq n Int64.zero).
  destruct c0; simpl; TailNoLabel.
  apply tail_nolabel_trans with (transl_cbranch_int64u c0 x X31 lbl :: k).
  auto with labels. destruct c0; simpl; TailNoLabel.
- destruct (transl_cond_float c0 X31 x x0) as [insn normal] eqn:F; inv EQ2.
  apply tail_nolabel_cons. eapply transl_cond_float_nolabel; eauto. 
  destruct normal; TailNoLabel.
- destruct (transl_cond_float c0 X31 x x0) as [insn normal] eqn:F; inv EQ2.
  apply tail_nolabel_cons. eapply transl_cond_float_nolabel; eauto. 
  destruct normal; TailNoLabel.
- destruct (transl_cond_single c0 X31 x x0) as [insn normal] eqn:F; inv EQ2.
  apply tail_nolabel_cons. eapply transl_cond_single_nolabel; eauto. 
  destruct normal; TailNoLabel.
- destruct (transl_cond_single c0 X31 x x0) as [insn normal] eqn:F; inv EQ2.
  apply tail_nolabel_cons. eapply transl_cond_single_nolabel; eauto. 
  destruct normal; TailNoLabel.
Qed.

Remark transl_cond_op_label:
  forall cond args r k c,
  transl_cond_op cond r args k = OK c -> tail_nolabel k c.
Proof.
  intros. unfold transl_cond_op in H; destruct cond; TailNoLabel.
- destruct c0; simpl; TailNoLabel.
- destruct c0; simpl; TailNoLabel. 
- unfold transl_condimm_int32s.
  destruct (Int.eq n Int.zero).
+ destruct c0; simpl; TailNoLabel.
+ destruct c0; simpl.
* eapply tail_nolabel_trans; [apply opimm32_label; intros; exact I | TailNoLabel].
* eapply tail_nolabel_trans; [apply opimm32_label; intros; exact I | TailNoLabel].
* apply opimm32_label; intros; exact I.
* destruct (Int.eq n (Int.repr Int.max_signed)). apply loadimm32_label. apply opimm32_label; intros; exact I.
* eapply tail_nolabel_trans. apply loadimm32_label. TailNoLabel.
* eapply tail_nolabel_trans. apply loadimm32_label. TailNoLabel.
- unfold transl_condimm_int32u.
  destruct (Int.eq n Int.zero).
+ destruct c0; simpl; TailNoLabel.
+ destruct c0; simpl; 
  try (eapply tail_nolabel_trans; [apply loadimm32_label | TailNoLabel]).
  apply opimm32_label; intros; exact I.
- destruct c0; simpl; TailNoLabel.
- destruct c0; simpl; TailNoLabel. 
- unfold transl_condimm_int64s.
  destruct (Int64.eq n Int64.zero).
+ destruct c0; simpl; TailNoLabel.
+ destruct c0; simpl.
* eapply tail_nolabel_trans; [apply opimm64_label; intros; exact I | TailNoLabel].
* eapply tail_nolabel_trans; [apply opimm64_label; intros; exact I | TailNoLabel].
* apply opimm64_label; intros; exact I.
* destruct (Int64.eq n (Int64.repr Int64.max_signed)). apply loadimm32_label. apply opimm64_label; intros; exact I.
* eapply tail_nolabel_trans. apply loadimm64_label. TailNoLabel.
* eapply tail_nolabel_trans. apply loadimm64_label. TailNoLabel.
- unfold transl_condimm_int64u.
  destruct (Int64.eq n Int64.zero).
+ destruct c0; simpl; TailNoLabel.
+ destruct c0; simpl; 
  try (eapply tail_nolabel_trans; [apply loadimm64_label | TailNoLabel]).
  apply opimm64_label; intros; exact I.
- destruct (transl_cond_float c0 r x x0) as [insn normal] eqn:F; inv EQ2.
  apply tail_nolabel_cons. eapply transl_cond_float_nolabel; eauto. 
  destruct normal; TailNoLabel.
- destruct (transl_cond_float c0 r x x0) as [insn normal] eqn:F; inv EQ2.
  apply tail_nolabel_cons. eapply transl_cond_float_nolabel; eauto. 
  destruct normal; TailNoLabel.
- destruct (transl_cond_single c0 r x x0) as [insn normal] eqn:F; inv EQ2.
  apply tail_nolabel_cons. eapply transl_cond_single_nolabel; eauto. 
  destruct normal; TailNoLabel.
- destruct (transl_cond_single c0 r x x0) as [insn normal] eqn:F; inv EQ2.
  apply tail_nolabel_cons. eapply transl_cond_single_nolabel; eauto. 
  destruct normal; TailNoLabel.
Qed.

Remark transl_op_label:
  forall op args r k c,
  transl_op op args r k = OK c -> tail_nolabel k c.
Proof.
Opaque Int.eq.
  unfold transl_op; intros; destruct op; TailNoLabel.
- destruct (preg_of r); try discriminate; destruct (preg_of m); inv H; TailNoLabel.
- destruct (Float.eq_dec n Float.zero); TailNoLabel.
- destruct (Float32.eq_dec n Float32.zero); TailNoLabel.
- destruct (Archi.pic_code tt && negb (Ptrofs.eq ofs Ptrofs.zero)).
+ eapply tail_nolabel_trans; [|apply addptrofs_label]. TailNoLabel.
+ TailNoLabel. 
- apply opimm32_label; intros; exact I.
- apply opimm32_label; intros; exact I.
- apply opimm32_label; intros; exact I.
- apply opimm32_label; intros; exact I.
- destruct (Int.eq n Int.zero); TailNoLabel.
- apply opimm64_label; intros; exact I.
- apply opimm64_label; intros; exact I.
- apply opimm64_label; intros; exact I.
- apply opimm64_label; intros; exact I.
- destruct (Int.eq n Int.zero); TailNoLabel.
- eapply transl_cond_op_label; eauto.
Qed.

Remark indexed_memory_access_label:
  forall (mk_instr: ireg -> offset -> instruction) base ofs k,
  (forall r o, nolabel (mk_instr r o)) ->
  tail_nolabel k (indexed_memory_access mk_instr base ofs k).
Proof.
  unfold indexed_memory_access; intros. 
  destruct Archi.ptr64.
  destruct (make_immed64 (Ptrofs.to_int64 ofs)); TailNoLabel.
  destruct (make_immed32 (Ptrofs.to_int ofs)); TailNoLabel.
Qed.

Remark loadind_label:
  forall base ofs ty dst k c b,
  loadind base ofs ty dst k b = OK c -> tail_nolabel k c.
Proof.
  unfold loadind; intros.
  destruct ty, (preg_of dst); inv H; apply indexed_memory_access_label; intros; exact I.
Qed.

Remark storeind_label:
  forall src base ofs ty k c,
  storeind src base ofs ty k = OK c -> tail_nolabel k c.
Proof.
  unfold storeind; intros.
  destruct ty, (preg_of src); inv H; apply indexed_memory_access_label; intros; exact I.
Qed.

Remark loadind_ptr_label:
  forall base ofs dst k b, tail_nolabel k (loadind_ptr base ofs dst k b).
Proof.
  intros. apply indexed_memory_access_label. intros; destruct Archi.ptr64; exact I.
Qed.

Remark storeind_ptr_label:
  forall src base ofs k, tail_nolabel k (storeind_ptr src base ofs k).
Proof.
  intros. apply indexed_memory_access_label. intros; destruct Archi.ptr64; exact I.
Qed.

Remark transl_memory_access_label:
  forall (mk_instr: ireg -> offset -> instruction) addr args k c,
  (forall r o, nolabel (mk_instr r o)) ->
  transl_memory_access mk_instr addr args k = OK c ->
  tail_nolabel k c.
Proof.
  unfold transl_memory_access; intros; destruct addr; TailNoLabel; apply indexed_memory_access_label; auto. 
Qed.

Remark make_epilogue_label:
  forall f k, tail_nolabel k (make_epilogue f k).
Proof.
  unfold make_epilogue; intros. eapply tail_nolabel_trans. apply loadind_ptr_label. TailNoLabel.
Qed.

Lemma transl_instr_label:
  forall f i ep k c,
  transl_instr f i ep k = OK c ->
  match i with Mlabel lbl => c = Plabel lbl :: k | _ => tail_nolabel k c end.
Proof.
  unfold transl_instr; intros; destruct i; TailNoLabel.
- eapply loadind_label; eauto.
- eapply storeind_label; eauto.
- destruct ep. eapply loadind_label; eauto.
  eapply tail_nolabel_trans. apply loadind_ptr_label. eapply loadind_label; eauto. 
- eapply transl_op_label; eauto.
- destruct m; monadInv H; eapply transl_memory_access_label; eauto; intros; exact I.
- destruct m; monadInv H; eapply transl_memory_access_label; eauto; intros; exact I.
- destruct s0; monadInv H; TailNoLabel.
- destruct s0; monadInv H; (eapply tail_nolabel_trans; [eapply make_epilogue_label|TailNoLabel]).
- eapply transl_cbranch_label; eauto.
- eapply tail_nolabel_trans; [eapply make_epilogue_label|TailNoLabel].
Qed.

Lemma transl_instr_label':
  forall lbl f i ep k c,
  transl_instr f i ep k = OK c ->
  find_label lbl c = if Mach.is_label lbl i then Some k else find_label lbl k.
Proof.
  intros. exploit transl_instr_label; eauto.
  destruct i; try (intros [A B]; apply B).
  intros. subst c. simpl. auto.
Qed.

Lemma transl_code_label:
  forall lbl f c ep tc,
  transl_code f c ep = OK tc ->
  match Mach.find_label lbl c with
  | None => find_label lbl tc = None
  | Some c' => exists tc', find_label lbl tc = Some tc' /\ transl_code f c' false = OK tc'
  end.
Proof.
  induction c; simpl; intros.
  inv H. auto.
  monadInv H. rewrite (transl_instr_label' lbl _ _ _ _ _ EQ0).
  generalize (Mach.is_label_correct lbl a).
  destruct (Mach.is_label lbl a); intros.
  subst a. simpl in EQ. exists x; auto.
  eapply IHc; eauto.
Qed.

Lemma transl_find_label:
  forall lbl f tf,
  transf_function f = OK tf ->
  match Mach.find_label lbl f.(Mach.fn_code) with
  | None => find_label lbl tf.(fn_code) = None
  | Some c => exists tc, find_label lbl tf.(fn_code) = Some tc /\ transl_code f c false = OK tc
  end.
Proof.
  intros. monadInv H. destruct (zlt Ptrofs.max_unsigned (list_length_z x.(fn_code))); inv EQ0.
  monadInv EQ. rewrite transl_code'_transl_code in EQ0. unfold fn_code. 
  simpl. destruct (storeind_ptr_label X1 X2 (fn_retaddr_ofs f) x) as [A B]; rewrite B. 
  eapply transl_code_label; eauto.
Qed.

End TRANSL_LABEL.

(** A valid branch in a piece of Mach code translates to a valid ``go to''
  transition in the generated Asm code. *)

Lemma find_label_goto_label:
  forall f tf lbl rs m c' b ofs,
  Genv.find_funct_ptr ge b = Some (Internal f) ->
  transf_function f = OK tf ->
  rs PC = Vptr b ofs ->
  Mach.find_label lbl f.(Mach.fn_code) = Some c' ->
  exists tc', exists rs',
    goto_label tf lbl rs m = Next rs' m
  /\ transl_code_at_pc ge (rs' PC) b f c' false tf tc'
  /\ forall r, r <> PC -> rs'#r = rs#r.
Proof.
  intros. exploit (transl_find_label lbl f tf); eauto. rewrite H2.
  intros [tc [A B]].
  exploit label_pos_code_tail; eauto. instantiate (1 := 0).
  intros [pos' [P [Q R]]].
  exists tc; exists (rs#PC <- (Vptr b (Ptrofs.repr pos'))).
  split. unfold goto_label. rewrite P. rewrite H1. auto.
  split. rewrite Pregmap.gss. econstructor; eauto.
  rewrite Ptrofs.unsigned_repr. replace (pos' - 0) with pos' in Q.
  auto. lia.
  generalize (transf_function_no_overflow _ _ H0). lia.
  intros. apply Pregmap.gso; auto.
Qed.

(** Existence of return addresses *)

Lemma return_address_exists:
  forall f sg ros c, is_tail (Mcall sg ros :: c) f.(Mach.fn_code) ->
  exists ra, return_address_offset f c ra.
Proof.
  intros. eapply Asmgenproof0.return_address_exists; eauto.
- intros. exploit transl_instr_label; eauto.
  destruct i; try (intros [A B]; apply A). intros. subst c0. repeat constructor.
- intros. monadInv H0.
  destruct (zlt Ptrofs.max_unsigned (list_length_z x.(fn_code))); inv EQ0. monadInv EQ.
  rewrite transl_code'_transl_code in EQ0.
  exists x; exists true; split; auto. unfold fn_code.
  constructor. apply (storeind_ptr_label X1 X2 (fn_retaddr_ofs f0) x).
- exact transf_function_no_overflow.
Qed.

(** * Proof of semantic preservation *)

(** Semantic preservation is proved using simulation diagrams
  of the following form.
<<
           st1 --------------- st2
            |                   |
           t|                  *|t
            |                   |
            v                   v
           st1'--------------- st2'
>>
  The invariant is the [match_states] predicate below, which includes:
- The Asm code pointed by the PC register is the translation of
  the current Mach code sequence.
- Mach register values and Asm register values agree.
*)

Inductive match_stackframe: Mach.stackframe -> stackframe -> Prop :=
| match_sf: forall b ofs cp sg v c,
    match_stackframe (Mach.Stackframe b cp sg v ofs c) (Stackframe b cp sg v ofs)
.

Definition val_of_stackframe (f: Mach.stackframe) :=
  match f with
  | Mach.Stackframe b _ _ _ ofs _ => Vptr b ofs
  end.

(* How are the source and target stack related? *)
(* There is no reason to inspect the current RA or SP in the source, because they
   can be modified. *)
(* Inductive match_stacks: val -> list Mach.stackframe -> stack -> Prop := *)
(* | match_stacks_nil: *)
(*     forall pc, *)
(*       Genv.find_comp_ignore_offset ge pc = default_compartment -> *)
(*       match_stacks pc nil nil *)
(* | match_stacks_intra_compartment: *)
(*     (* Intra-compartment calls create a new frame in the source, not the target *) *)
(*     forall newpc pc s s' f, *)
(*     match_stacks pc s s' -> *)
(*     (* TODO: define function [callee_comp] but for stackframes and use it there *) *)
(*     Genv.find_comp_ignore_offset ge newpc = callee_comp s' -> *)
(*     Genv.find_comp_ignore_offset ge (val_of_stackframe f) = Genv.find_comp_ignore_offset ge pc -> *)
(*     Genv.find_comp_ignore_offset ge (val_of_stackframe f) = Genv.find_comp_ignore_offset ge newpc -> *)
(*     (* no condition on the frame *) *)
(*     match_stacks newpc (f :: s) s' *)
(* | match_stacks_cross_compartment: *)
(*     (* Cross-compartment calls create a new frame in both the source and the target *) *)
(*     forall newpc pc s s' f f', *)
(*     match_stacks pc s s' -> *)
(*     Genv.find_comp_ignore_offset ge newpc = callee_comp (f' :: s') -> *)
(*     Genv.find_comp_ignore_offset ge (val_of_stackframe f) = Genv.find_comp_ignore_offset ge pc -> *)
(*     Genv.find_comp_ignore_offset ge (val_of_stackframe f) <> Genv.find_comp_ignore_offset ge newpc -> *)
(*     match_stackframe f f' -> *)
(*     match_stacks newpc (f :: s) (f' :: s') *)
(* . *)

Inductive match_stacks: list Mach.stackframe -> stack -> Prop :=
| match_stacks_nil:
      match_stacks nil nil
| match_stacks_intra_compartment:
    (* Intra-compartment calls create a new frame in the source, not the target *)
    forall s s' f,
    match_stacks s s' ->
    Mach.call_comp ge (f :: s) = Mach.callee_comp comp_of_main (f :: s) -> (* meaning, we are staying in the same
                                                            compartment *)
    Mach.callee_comp comp_of_main (f :: s) = Mach.callee_comp comp_of_main s ->
    match_stacks (f :: s) s'
| match_stacks_cross_compartment:
    (* Cross-compartment calls create a new frame in both the source and the target *)
    forall s s' f f',
    match_stacks s s' ->
    Mach.call_comp ge (f :: s) <> Mach.callee_comp comp_of_main (f :: s) ->
    Mach.callee_comp comp_of_main (f :: s) <> Mach.callee_comp comp_of_main s ->
    Mach.call_comp ge (f :: s) = Mach.callee_comp comp_of_main s ->
    match_stackframe f f' ->
    match_stacks (f :: s) (f' :: s')
.

Lemma match_stacks_callee:
  forall s s',
    match_stacks s s' ->
    Mach.callee_comp comp_of_main s = callee_comp comp_of_main s'.
Proof.
  intros. induction H.
  - reflexivity.
  - congruence.
  - now inv H3; auto.
Qed.

(* Lemma match_stacks_xx: *)
(*   forall s s', *)
(*     match_stacks s s' -> *)
(*     Mach.call_comp ge s = call_comp tge s'. *)
(* Proof. *)
(*   intros. induction H; unfold Mach.call_comp; simpl. *)
(*   - unfold Vnullptr; destruct Archi.ptr64; auto. *)
(*   - unfold Mach.call_comp in *. simpl in *. *)
(*     destruct f; simpl in *.  *)
(*   reflexivity. *)

(* Inductive match_stacks: list Mach.stackframe -> stack -> Prop := *)
(* | match_stacks_nil: *)
(*     match_stacks nil nil *)
(* | match_stacks_intra_compartment: *)
(*     (* Intra-compartment calls create a new frame in the source, not the target *) *)
(*     forall s s' b v ofs c, *)
(*     match_stacks s s' -> *)
(*     Genv.find_comp ge (Vptr b Ptrofs.zero) = Mach.call_comp ge s -> *)
(*     match_stacks (Mach.Stackframe b (Genv.find_comp ge (Vptr b Ptrofs.zero)) v ofs c :: s) s' *)
(* | match_stacks_cross_compartment: *)
(*     (* Cross-compartment calls create a new frame in both the source and the target *) *)
(*     forall s s' f f', *)
(*     match_stacks s s' -> *)
(*     Genv.find_comp_ignore_offset ge (val_of_stackframe f) <> Mach.callee_comp f -> *)
(*     match_stackframe f f' -> *)
(*     match_stacks (f :: s) (f' :: s') *)
(* . *)

(* Lemma match_stacks_same_compartment: *)
(*   forall newpc pc s s', *)
(*   match_stacks pc s s' -> *)
(*   Genv.find_comp_ignore_offset ge pc = Genv.find_comp_ignore_offset ge newpc -> *)
(*   match_stacks newpc s s'. *)
(* Proof. *)
(*   intros newpc pc s s' H; revert newpc. *)
(*   induction H. *)
(*   - intros. constructor. congruence. *)
(*   - intros. *)
(*     eapply match_stacks_intra_compartment; auto. *)
(*     congruence. congruence. *)
(*   - intros. *)
(*     eapply match_stacks_cross_compartment; auto. *)
(*     congruence. congruence. *)
(* Qed. *)

Inductive match_states: Mach.state -> Asm.state -> Prop :=
  | match_states_intro:
      forall s s' fb sp c ep ms m m' rs f tf tc
        (STACKS: match_stack ge s)
        (STACKS': match_stacks s s')
        (STACKS_COMP: Genv.find_comp_ignore_offset ge (rs PC) = callee_comp comp_of_main s')
        (FIND: Genv.find_funct_ptr ge fb = Some (Internal f))
        (MEXT: Mem.extends m m')
        (AT: transl_code_at_pc ge (rs PC) fb f c ep tf tc)
        (AG: agree ms sp rs)
        (DXP: ep = true -> rs#X30 = parent_sp s),
      match_states (Mach.State s fb sp c ms m)
                   (Asm.State s' rs m')
  | match_states_call:
      forall s s' fb ms m m' rs
        (STACKS: match_stack ge s)
        (STACKS': match_stacks s s')
        (STACKS_COMP: Genv.find_comp_ignore_offset ge (rs PC) = callee_comp comp_of_main s')
        (MEXT: Mem.extends m m')
        (AG: agree ms (parent_sp s) rs)
        (ATPC: rs PC = Vptr fb Ptrofs.zero)
        (ATLR: rs RA = parent_ra s),
      match_states (Mach.Callstate s fb ms m)
                   (Asm.State s' rs m')
  | match_states_return:
    forall s s' ms m m' rs
      (STACKS: match_stack ge s)
      (STACKS': match_stacks s s')
      (STACKS_COMP: Genv.find_comp_ignore_offset ge (rs PC) = Mach.call_comp ge s)
      (MEXT: Mem.extends m m')
      (AG: agree ms (parent_sp s) rs)
      (ATPC: rs PC = parent_ra s),
      match_states (Mach.Returnstate s ms m)
                   (Asm.ReturnState s' rs m').

Lemma exec_straight_steps:
  forall s s' fb f rs1 i c ep tf tc m1' m2 m2' sp ms2,
  match_stack ge s ->
  Mem.extends m2 m2' ->
  Genv.find_funct_ptr ge fb = Some (Internal f) ->
  transl_code_at_pc ge (rs1 PC) fb f (i :: c) ep tf tc ->
  forall (STACKS: match_stacks s s'),
  forall (STACKS_COMP: Genv.find_comp_ignore_offset ge (rs1 PC) = callee_comp comp_of_main s'),
  (forall k c (TR: transl_instr f i ep k = OK c),
   exists rs2,
       exec_straight tge tf c rs1 m1' k rs2 m2'
    /\ agree ms2 sp rs2
    /\ (it1_is_parent ep i = true -> rs2#X30 = parent_sp s)) ->
  exists st',
  plus (step comp_of_main) tge (State s' rs1 m1') E0 st' /\
  match_states (Mach.State s fb sp c ms2 m2) st'.
Proof.
  intros. inversion H2. subst. monadInv H7.
  exploit H3; eauto. intros [rs2 [A [B C]]].
  exists (State s' rs2 m2'); split.
  eapply exec_straight_exec; eauto.
  econstructor; eauto.
  rewrite <- STACKS_COMP.
  { clear -A H4.
    rename H4 into PTR. revert fb ofs PTR.
    induction A; intros.
    - rewrite H2, <- PTR.
      now simpl.
    - erewrite IHA; rewrite H2, <- PTR; now simpl. }
  (* { clear -A STACKS. *)
  (*   induction A. *)
  (*   - rewrite H2. *)
  (*     eapply match_stacks_same_compartment; eauto. *)
  (*     now destruct (rs1 PC). *)
  (*   - eapply IHA. rewrite H2. *)
  (*     eapply match_stacks_same_compartment; eauto. *)
  (*     now destruct (rs1 PC). *)
  (* } *)
  eapply exec_straight_at; eauto.
Qed.

Lemma exec_straight_steps_goto:
  forall s s' fb f rs1 i c ep tf tc m1' m2 m2' sp ms2 lbl c',
  match_stack ge s ->
  Mem.extends m2 m2' ->
  Genv.find_funct_ptr ge fb = Some (Internal f) ->
  Mach.find_label lbl f.(Mach.fn_code) = Some c' ->
  transl_code_at_pc ge (rs1 PC) fb f (i :: c) ep tf tc ->
  it1_is_parent ep i = false ->
  forall (STACKS: match_stacks (* (rs1 PC) *) s s'),
  forall (STACKS_COMP: Genv.find_comp_ignore_offset ge (rs1 PC) = callee_comp comp_of_main s'),
  (forall k c (TR: transl_instr f i ep k = OK c),
   exists jmp, exists k', exists rs2,
       exec_straight tge tf c rs1 m1' (jmp :: k') rs2 m2'
    /\ agree ms2 sp rs2
    /\ exec_instr tge tf jmp rs2 m2' (comp_of f) = goto_label tf lbl rs2 m2'
    /\ sig_call jmp = None
    /\ is_return jmp = false) ->
  exists st',
  plus (step comp_of_main) tge (State s' rs1 m1') E0 st' /\
  match_states (Mach.State s fb sp c' ms2 m2) st'.
Proof.
  intros. inversion H3. subst. monadInv H9.
  exploit H5; eauto. intros [jmp [k' [rs2 [A [B [C [D E]]]]]]].
  generalize (functions_transl _ _ _ H7 H8); intro FN.
  generalize (transf_function_no_overflow _ _ H8); intro NOOV.
  exploit exec_straight_steps_2; eauto.
  intros [ofs' [PC2 CT2]].
  exploit find_label_goto_label; eauto.
  intros [tc' [rs3 [GOTO [AT' OTH]]]].
  inversion AT'; subst.
  exists (State s' rs3 m2'); split.
  eapply plus_right'.
  eapply exec_straight_steps_1; eauto. unfold Genv.find_comp.
  simpl; erewrite functions_transl; eauto. destruct Ptrofs.eq_dec; try congruence; reflexivity.
  { econstructor. eauto. eauto.
    eapply find_instr_tail. eauto.
    reflexivity.
    rewrite <- comp_transf_function; eauto.
    rewrite C. eexact GOTO. auto. auto.
    eauto.
    simpl. unfold Genv.find_comp; simpl; destruct Ptrofs.eq_dec; try congruence. now rewrite FN.
  }
  traceEq.
  econstructor; eauto.
  { rewrite <- H9. rewrite <- H6 in STACKS_COMP.
    now simpl in *. }
  apply agree_exten with rs2; auto with asmgen.
  congruence.
Qed.

Lemma exec_straight_opt_steps_goto:
  forall s s' fb f rs1 i c ep tf tc m1' m2 m2' sp ms2 lbl c',
  match_stack ge s ->
  Mem.extends m2 m2' ->
  Genv.find_funct_ptr ge fb = Some (Internal f) ->
  Mach.find_label lbl f.(Mach.fn_code) = Some c' ->
  transl_code_at_pc ge (rs1 PC) fb f (i :: c) ep tf tc ->
  it1_is_parent ep i = false ->
  forall (STACKS: match_stacks (* (rs1 PC) *) s s'),
  forall (STACKS_COMP: Genv.find_comp_ignore_offset ge (rs1 PC) = callee_comp comp_of_main s'),
  (forall k c (TR: transl_instr f i ep k = OK c),
   exists jmp, exists k', exists rs2,
       exec_straight_opt tge tf c rs1 m1' (jmp :: k') rs2 m2'
    /\ agree ms2 sp rs2
    /\ exec_instr tge tf jmp rs2 m2' (comp_of tf) = goto_label tf lbl rs2 m2'
    /\ sig_call jmp = None
    /\ is_return jmp = false) ->
  exists st',
  plus (step comp_of_main) tge (State s' rs1 m1') E0 st' /\
  match_states (Mach.State s fb sp c' ms2 m2) st'.
Proof.
  intros. inversion H3. subst. monadInv H9.
  exploit H5; eauto. intros [jmp [k' [rs2 [A [B [C [D E]]]]]]].
  generalize (functions_transl _ _ _ H7 H8); intro FN.
  generalize (transf_function_no_overflow _ _ H8); intro NOOV.
  inv A.
- exploit find_label_goto_label; eauto.
  intros [tc' [rs3 [GOTO [AT' OTH]]]].
  inversion AT'; subst.
  exists (State s' rs3 m2'); split.
  apply plus_one.
  { econstructor. eauto. eauto.
    eapply find_instr_tail. eauto.
    reflexivity.
    rewrite C. eexact GOTO. auto. auto.
    eauto. simpl. unfold Genv.find_comp; simpl. destruct Ptrofs.eq_dec; try congruence. now rewrite FN.
  }
  econstructor; eauto.
  { rewrite <- H9. rewrite <- H6 in STACKS_COMP.
    now simpl in *. }
  apply agree_exten with rs2; auto with asmgen.
  congruence.
- exploit exec_straight_steps_2; eauto.
  intros [ofs' [PC2 CT2]].
  exploit find_label_goto_label; eauto.
  intros [tc' [rs3 [GOTO [AT' OTH]]]].
  inversion AT'; subst.
  exists (State s' rs3 m2'); split.
  eapply plus_right'.
  eapply exec_straight_steps_1; eauto.
  unfold Genv.find_comp. simpl. rewrite FN. destruct Ptrofs.eq_dec; try congruence. reflexivity.
  { econstructor. eauto. eauto.
    eapply find_instr_tail. eauto.
    reflexivity.
    rewrite C. eexact GOTO. auto. auto.
    eauto. simpl. unfold Genv.find_comp; simpl; destruct Ptrofs.eq_dec; try congruence. now rewrite FN.
  }
  traceEq.
  econstructor; eauto.
  { rewrite <- H11. rewrite <- H6 in STACKS_COMP.
    now simpl in *. }
  apply agree_exten with rs2; auto with asmgen.
  congruence.
Qed.

(** We need to show that, in the simulation diagram, we cannot
  take infinitely many Mach transitions that correspond to zero
  transitions on the Asm side.  Actually, all Mach transitions
  correspond to at least one Asm transition, except the
  transition from [Machsem.Returnstate] to [Machsem.State].
  So, the following integer measure will suffice to rule out
  the unwanted behaviour. *)

Definition measure (s: Mach.state) : nat :=
  match s with
  | Mach.State _ _ _ _ _ _ => 0%nat
  | Mach.Callstate _ _ _ _ => 2%nat
  | Mach.Returnstate _ _ _ => 1%nat
  end.

Remark preg_of_not_X30: forall r, negb (mreg_eq r R30) = true -> IR X30 <> preg_of r.
Proof.
  intros. change (IR X30) with (preg_of R30). red; intros.
  exploit preg_of_injective; eauto. intros; subst r; discriminate.
Qed.

(** This is the simulation diagram.  We prove it by case analysis on the Mach transition. *)

Theorem step_simulation:
  (* forall S1 t S2, Mach.step return_address_offset ge S1 t S2 -> *)
  (* forall S1' (MS: match_states S1 S1'), *)
  (* exists S3, *)
  (*     star (Mach.step return_address_offset) ge S2 E0 S3 *)
  (*  /\ ((exists S2', plus step tge S1' t S2' /\ match_states S3 S2') *)
  (*     \/ (exists S2', star step tge S1' t S2' /\ measure S3 < measure S1 /\ match_states S3 S2'))%nat. *)

  (* forall S1 t S2, Mach.step return_address_offset ge S1 t S2 -> *)
  (* forall S1' (MS: match_states S1 S1'), *)
  (* exists S3 S2', *)
  (*     star (Mach.step return_address_offset) ge S2 E0 S3 *)
  (*  /\ (plus step tge S1' t S2' \/ (star step tge S1' t S2' /\ measure S3 < measure S1))%nat *)
  (*  /\ match_states S3 S2'. *)

  forall S1 t S2, Mach.step return_address_offset ge S1 t S2 ->
  forall S1' (MS: match_states S1 S1'),
  (exists S2', plus (step comp_of_main) tge S1' t S2' /\ match_states S2 S2')
  \/ (measure S2 < measure S1 /\ t = E0 /\ match_states S2 S1')%nat.

  (* forall s1 t s1', Step L1 s1 t s1' -> *)
  (* forall s2, match_states s1 s2 -> *)
  (* exists s1'' s2', Star L1 s1' E0 s1'' /\ Plus L2 s2 t s2' /\ match_states s1'' s2'. *)

Proof.
  induction 1; intros; inv MS.

- (* Mlabel *)
  left; eapply exec_straight_steps; eauto; intros.
  monadInv TR. econstructor; split. eapply exec_straight_one. simpl; eauto. auto. auto. auto.
  split. apply agree_nextinstr; auto. simpl; congruence.

- (* Mgetstack *)
  unfold load_stack in H.
  exploit Mem.loadv_extends; eauto. intros [v' [A B]].
  rewrite (sp_val _ _ _ AG) in A.
  left; eapply exec_straight_steps; eauto. intros. simpl in TR.
  inv AT.
  (* unfold find_comp_ptr in CURCOMP. rewrite FIND in CURCOMP. inv CURCOMP. *)
  Ltac unfold_find_comp A R :=
    unfold Genv.find_comp in A; simpl in A; rewrite R in A; destruct Ptrofs.eq_dec; try congruence.
  unfold_find_comp A FIND.
  unfold comp_of in A; simpl in A. erewrite (comp_transf_function) in A; eauto.
  exploit loadind_correct; eauto with asmgen. intros [rs' [P [Q R]]].
  exists rs'; split. eauto.
  split. eapply agree_set_mreg; eauto with asmgen. congruence.
  simpl; congruence.

- (* Msetstack *)
  unfold store_stack in H.
  assert (Val.lessdef (rs src) (rs0 (preg_of src))). eapply preg_val; eauto.
  exploit Mem.storev_extends; eauto. intros [m2' [A B]].
  left; eapply exec_straight_steps; eauto.
  rewrite (sp_val _ _ _ AG) in A. intros. simpl in TR.
  inv AT.
  unfold_find_comp A FIND.
  unfold comp_of in A; simpl in A. erewrite (comp_transf_function) in A; eauto.
  exploit storeind_correct; eauto with asmgen. intros [rs' [P Q]].
  exists rs'; split. eauto.
  split. eapply agree_undef_regs; eauto with asmgen.
  simpl; intros. rewrite Q; auto with asmgen.

- (* Mgetparam *)
  assert (f0 = f) by congruence; subst f0.
  (* assert (cp = comp_of f). *)
  (* unfold find_comp_ptr in CURCOMP. rewrite FIND in CURCOMP. inv CURCOMP. *)
  (* reflexivity. subst. *)
  unfold load_stack in *.
  exploit Mem.loadv_extends. eauto. eexact H0. auto.
  intros [parent' [A B]]. rewrite (sp_val _ _ _ AG) in A.
  exploit lessdef_parent_sp; eauto. clear B; intros B; subst parent'.
  exploit Mem.loadv_extends. eauto. eexact H1. auto.
  intros [v' [C D]].
Opaque loadind.
  left; eapply exec_straight_steps; eauto; intros. monadInv TR. 
  destruct ep.
(* X30 contains parent *)
  exploit loadind_priv_correct. eexact EQ.
  instantiate (2 := rs0). rewrite DXP; eauto.
  congruence.
  intros [rs1 [P [Q R]]].
  exists rs1; split. eauto.
  split. eapply agree_set_mreg. eapply agree_set_mreg; eauto. congruence. auto with asmgen.
  simpl; intros. rewrite R; auto with asmgen.
  apply preg_of_not_X30; auto.
(* GPR11 does not contain parent *)
  rewrite chunk_of_Tptr in A.
  inv AT.
  unfold_find_comp A FIND.
  unfold comp_of in A; simpl in A. erewrite (comp_transf_function) in A; eauto.
  exploit loadind_ptr_correct. eexact A. congruence. intros [rs1 [P [Q R]]].
  exploit loadind_priv_correct. eexact EQ. instantiate (2 := rs1). rewrite Q. eauto. congruence.
  intros [rs2 [S [T U]]].
  exists rs2; split. eapply exec_straight_trans; eauto.
  split. eapply agree_set_mreg. eapply agree_set_mreg. eauto. eauto.
  instantiate (1 := rs1#X30 <- (rs2#X30)). intros.
  rewrite Pregmap.gso; auto with asmgen.
  congruence.
  intros. unfold Pregmap.set. destruct (PregEq.eq r' X30). congruence. auto with asmgen.
  simpl; intros. rewrite U; auto with asmgen.
  apply preg_of_not_X30; auto.

- (* Mop *)
  assert (eval_operation tge sp op (map rs args) m = Some v).
    rewrite <- H. apply eval_operation_preserved. exact symbols_preserved.
  exploit eval_operation_lessdef. eapply preg_vals; eauto. eauto. eexact H0.
  intros [v' [A B]]. rewrite (sp_val _ _ _ AG) in A.
  left; eapply exec_straight_steps; eauto; intros. simpl in TR.
  exploit transl_op_correct; eauto. intros [rs2 [P [Q R]]].
  exists rs2; split. eauto. split. auto.
  apply agree_set_undef_mreg with rs0; auto. 
  apply Val.lessdef_trans with v'; auto.
  simpl; intros. destruct (andb_prop _ _ H1); clear H1.
  rewrite R; auto. apply preg_of_not_X30; auto.
Local Transparent destroyed_by_op.
  destruct op; simpl; auto; congruence.

- (* Mload *)
  assert (eval_addressing tge sp addr (map rs args) = Some a).
    rewrite <- H. apply eval_addressing_preserved. exact symbols_preserved.
  exploit eval_addressing_lessdef. eapply preg_vals; eauto. eexact H1.
  intros [a' [A B]]. rewrite (sp_val _ _ _ AG) in A.
  exploit Mem.loadv_extends; eauto. intros [v' [C D]].
  left; eapply exec_straight_steps; eauto; intros. simpl in TR.
  inv AT.
  unfold_find_comp C FIND.
  unfold comp_of in C; simpl in C. erewrite (comp_transf_function) in C; eauto.
  exploit transl_load_correct; eauto. intros [rs2 [P [Q R]]].
  exists rs2; split. eauto.
  split. eapply agree_set_undef_mreg; eauto. congruence.
  intros; auto with asmgen.
  simpl; congruence.

- (* Mstore *)
  assert (eval_addressing tge sp addr (map rs args) = Some a).
    rewrite <- H. apply eval_addressing_preserved. exact symbols_preserved.
  exploit eval_addressing_lessdef. eapply preg_vals; eauto. eexact H1.
  intros [a' [A B]]. rewrite (sp_val _ _ _ AG) in A.
  assert (Val.lessdef (rs src) (rs0 (preg_of src))). eapply preg_val; eauto.
  exploit Mem.storev_extends; eauto. intros [m2' [C D]].
  left; eapply exec_straight_steps; eauto.
  inv AT.
  unfold_find_comp C FIND.
  unfold comp_of in C; simpl in C. erewrite (comp_transf_function) in C; eauto.
  intros. simpl in TR. exploit transl_store_correct; eauto. intros [rs2 [P Q]].
  exists rs2; split. eauto.
  split. eapply agree_undef_regs; eauto with asmgen.
  simpl; congruence.

- (* Mcall *)
  assert (f0 = f) by congruence.  subst f0.
  inv AT.
  assert (NOOV: list_length_z tf.(fn_code) <= Ptrofs.max_unsigned).
    eapply transf_function_no_overflow; eauto.
  pose proof Genv.find_funct_ptr_match TRANSF _ CALLED as [_ [tf' [TFIND [TTRANSF _]]]].
  destruct ros as [rf|fid]; simpl in H; monadInv H5.
+ (* Indirect call *)
  assert (rs rf = Vptr f' Ptrofs.zero).
    destruct (rs rf); try discriminate.
    revert H; predSpec Ptrofs.eq Ptrofs.eq_spec i Ptrofs.zero; intros; congruence.
  assert (rs0 x0 = Vptr f' Ptrofs.zero).
    exploit ireg_val; eauto. rewrite H5; intros LD; inv LD; auto.
  generalize (code_tail_next_int _ _ _ _ NOOV H6). intro CT1.
  assert (TCA: transl_code_at_pc ge (Vptr fb (Ptrofs.add ofs Ptrofs.one)) fb f c false tf x).
    econstructor; eauto.
  exploit return_address_offset_correct; eauto. intros; subst ra.
  exploit (call_arguments_match (Mach.undef_regs destroyed_at_function_entry rs)); eauto.
  instantiate (1 := (rs0 # PC <- (rs0 x0)) # X1 <- (Val.offset_ptr (rs0 PC) Ptrofs.one)).
  simpl. eapply agree_exten. eapply agree_undef_regs; eauto. intros. Simpl.
  intros [args' [ARGS' LDARGS]].
  destruct ((comp_of (Internal tf) =? comp_of tf')%positive) eqn:Heq.
  * left; econstructor; split.
    apply plus_one. eapply exec_step_internal_call with (args := args').
    rewrite <- H2; simpl; eauto.
    eapply functions_transl; eauto.
    eapply find_instr_tail; eauto.
    simpl; eauto.
    simpl; eauto.
    Simpl; eauto.
    rewrite <- (comp_transl_partial _ H4).
    eapply allowed_call_translated; eauto.
    simpl. unfold Genv.find_comp, Genv.find_funct. rewrite (functions_transl _ _ _ FIND H4).
    destruct Ptrofs.eq_dec; try congruence; reflexivity.
    unfold update_stack_call. Simpl.
    rewrite H7; simpl. unfold Genv.find_comp, Genv.find_funct.
    unfold tge; rewrite TFIND. destruct Ptrofs.eq_dec; try congruence.
    unfold comp_of in *; simpl in *. now rewrite Heq.
    auto.
    (* Not a cross-compartment call *)
    { unfold Genv.type_of_call; simpl in *.
      unfold tge. unfold Genv.find_comp; simpl. rewrite TFIND. unfold comp_of in Heq. simpl in Heq.
      destruct Ptrofs.eq_dec; try congruence.
      unfold comp_of. unfold comp_of in Heq. now rewrite Heq. }
    { simpl.
      rewrite <- find_comp_translated, <- comp_transf_function; eauto.
      eapply call_trace_lessdef; eauto using senv_preserved, symbols_preserved. }
    econstructor; eauto.
    econstructor; eauto.
    eapply agree_sp_def; eauto.
    { (* replace (Genv.find_comp ge (Vptr f' Ptrofs.zero)) with *)
      (*   (Genv.find_comp ge (Vptr fb Ptrofs.zero)). *)
      Simpl.
      apply match_stacks_intra_compartment. exact STACKS'.
      - unfold Mach.call_comp. simpl.
        unfold Genv.find_comp; simpl. destruct Ptrofs.eq_dec; try congruence.
        rewrite FIND, CALLED.
        rewrite (comp_transl_partial _ TTRANSF).
        unfold comp_of in *; simpl in *.
        rewrite (comp_transf_function _ _ H4).
        apply Peqb_true_eq in Heq. now rewrite Heq.
      - simpl. erewrite match_stacks_callee; eauto.
        rewrite <- STACKS_COMP. rewrite <- H2. simpl.
        unfold Genv.find_comp; simpl. destruct Ptrofs.eq_dec; try congruence.
        rewrite FIND, CALLED.
        rewrite (comp_transl_partial _ TTRANSF).
        unfold comp_of in *; simpl in *.
        rewrite (comp_transf_function _ _ H4).
        apply Peqb_true_eq in Heq. now rewrite Heq.
    }
    { Simpl. rewrite <- STACKS_COMP.
      rewrite H7, <- H2. simpl.
      unfold Genv.find_comp; simpl. destruct Ptrofs.eq_dec; try congruence.
      rewrite FIND, CALLED.
      rewrite (comp_transl_partial _ TTRANSF).
      unfold comp_of in *; simpl in *.
      rewrite (comp_transf_function _ _ H4).
      apply Peqb_true_eq in Heq. now rewrite Heq. }
    simpl. eapply agree_exten; eauto. intros. Simpl.
    Simpl. rewrite <- H2. auto.
  * left; econstructor; split.
    apply plus_one. eapply exec_step_internal_call.
    rewrite <- H2; simpl; eauto.
    eapply functions_transl; eauto.
    eapply find_instr_tail; eauto.
    simpl; eauto.
    simpl; eauto.
    Simpl; eauto.
    rewrite <- (comp_transl_partial _ H4).
    eapply allowed_call_translated; eauto.
    simpl. unfold Genv.find_comp; simpl. destruct Ptrofs.eq_dec; try congruence.
    simpl. rewrite (functions_transl _ _ _ FIND H4). reflexivity.
    unfold update_stack_call. Simpl.
    rewrite H7; simpl.
    simpl. unfold Genv.find_comp; simpl. destruct Ptrofs.eq_dec; try congruence.
    unfold tge; rewrite TFIND.
    rewrite <- H2. simpl.
    replace (comp_of (Internal tf) =? comp_of tf')%positive with false.
    (* unfold comp_of in *; simpl in *. rewrite Heq. *)
    reflexivity.
    eauto.
    { simpl.
      intros.
      rewrite <- (comp_transl_partial _ H4) in H8.
      rewrite <- find_comp_translated, <- type_of_call_translated in H8; eauto.
      specialize (NO_CROSS_PTR H8).
      now eapply Val.lessdef_list_not_ptr; eauto. }
    { simpl. rewrite <- find_comp_translated, <- comp_transf_function; eauto.
      eapply call_trace_lessdef; eauto using senv_preserved, symbols_preserved. }
    econstructor; eauto.
    econstructor; eauto.
    eapply agree_sp_def; eauto.
    (* TODO: clean *)
    { eapply match_stacks_cross_compartment. exact STACKS'.
      - unfold Mach.call_comp. simpl.
        unfold Genv.find_comp; simpl. destruct Ptrofs.eq_dec; try congruence.
        rewrite FIND, CALLED. rewrite (comp_transl_partial _ TTRANSF).
        unfold comp_of in *; simpl in *.
        rewrite (comp_transf_function _ _ H4).
        intros Heq'. rewrite Heq' in Heq; now rewrite Pos.eqb_refl in Heq.
      - simpl. erewrite match_stacks_callee; eauto.
        rewrite <- STACKS_COMP, <- H2. simpl.
        unfold Genv.find_comp; simpl. destruct Ptrofs.eq_dec; try congruence.
        rewrite FIND, CALLED. rewrite (comp_transl_partial _ TTRANSF).
        unfold comp_of in *; simpl in *.
        rewrite (comp_transf_function _ _ H4).
        intros Heq'. rewrite Heq' in Heq; now rewrite Pos.eqb_refl in Heq.
      - unfold Mach.call_comp; simpl.
        erewrite match_stacks_callee; eauto. rewrite <- STACKS_COMP.
        now rewrite <- H2.
      - erewrite agree_sp; eauto.
        rewrite find_comp_translated.
        unfold Genv.find_comp, Genv.find_funct; destruct Ptrofs.eq_dec; try congruence.
        unfold tge; rewrite TFIND. constructor.
    }
    { Simpl. unfold callee_comp.
      rewrite H7. simpl.
      unfold Genv.find_comp; simpl. destruct Ptrofs.eq_dec; try congruence.
      rewrite CALLED. rewrite (comp_transl_partial _ TTRANSF).
      reflexivity.
    }
    simpl. eapply agree_exten; eauto. intros. Simpl.
    Simpl. rewrite <- H2. auto.
+ (* Direct call *)
  generalize (code_tail_next_int _ _ _ _ NOOV H6). intro CT1.
  assert (TCA: transl_code_at_pc ge (Vptr fb (Ptrofs.add ofs Ptrofs.one)) fb f c false tf x).
    econstructor; eauto.
  exploit return_address_offset_correct; eauto. intros; subst ra.
  exploit (call_arguments_match (Mach.undef_regs destroyed_at_function_entry rs)); eauto.
  instantiate (1 := (rs0 # PC <- (Genv.symbol_address tge fid Ptrofs.zero)) # X1 <- (Val.offset_ptr (rs0 PC) Ptrofs.one)).
  simpl. eapply agree_exten. eapply agree_undef_regs; eauto. intros. Simpl.
  intros [args' [ARGS' LDARGS]].
  destruct (comp_of (Internal tf) =? comp_of tf')%positive eqn:Heq.
  * left; econstructor; split.
    apply plus_one. eapply exec_step_internal_call.
    rewrite <- H2; simpl; eauto.
    eapply functions_transl; eauto.
    eapply find_instr_tail; eauto.
    simpl; eauto.
    simpl; eauto.
    Simpl; eauto.
    unfold Genv.symbol_address. rewrite symbols_preserved. rewrite H. eauto.
    rewrite <- (comp_transl_partial _ H4).
    eapply allowed_call_translated; eauto.
    simpl. unfold Genv.find_comp; simpl. destruct Ptrofs.eq_dec; try congruence.
    simpl. rewrite (functions_transl _ _ _ FIND H4). reflexivity.
    unfold update_stack_call. Simpl.
    unfold Genv.symbol_address. rewrite symbols_preserved. rewrite H.
    simpl. unfold Genv.find_comp; simpl. destruct Ptrofs.eq_dec; try congruence.
    simpl; unfold tge; rewrite TFIND.
    unfold comp_of in *; simpl in *. now rewrite Heq.
    eauto.
    (* Not a cross-compartment call *)
    { unfold Genv.type_of_call; simpl in *.
      unfold tge.
    simpl. unfold Genv.find_comp; simpl. destruct Ptrofs.eq_dec; try congruence.
      rewrite TFIND. unfold comp_of in Heq. simpl in Heq.
      unfold comp_of. unfold comp_of in Heq. now rewrite Heq. }
    { simpl. rewrite <- find_comp_translated, <- comp_transf_function; eauto.
      eapply call_trace_lessdef; eauto using senv_preserved, symbols_preserved. }
    econstructor; eauto.
    econstructor; eauto.
    eapply agree_sp_def; eauto.
    { Simpl.
      apply match_stacks_intra_compartment. exact STACKS'.
      - unfold Mach.call_comp. simpl.
        unfold Genv.find_comp; simpl. destruct Ptrofs.eq_dec; try congruence.
        rewrite FIND, CALLED.
        rewrite (comp_transl_partial _ TTRANSF).
        unfold comp_of in *; simpl in *.
        rewrite (comp_transf_function _ _ H4).
        apply Peqb_true_eq in Heq. now rewrite Heq.
      - simpl. erewrite match_stacks_callee; eauto.
        rewrite <- STACKS_COMP. rewrite <- H2. simpl.
        unfold Genv.find_comp; simpl. destruct Ptrofs.eq_dec; try congruence.
        rewrite FIND, CALLED.
        rewrite (comp_transl_partial _ TTRANSF).
        unfold comp_of in *; simpl in *.
        rewrite (comp_transf_function _ _ H4).
        apply Peqb_true_eq in Heq. now rewrite Heq. }
    (* { apply match_stacks_intra_compartment with (pc := rs0 PC). exact STACKS'. *)
    (*   rewrite <- H2. simpl. unfold Genv.find_comp; simpl. destruct Ptrofs.eq_dec; try congruence. *)
    (*   Simpl. unfold Genv.symbol_address. rewrite symbols_preserved. rewrite H. simpl. *)
    (*   unfold Genv.find_comp; simpl. destruct Ptrofs.eq_dec; try congruence. *)
    (*   rewrite FIND, CALLED. *)
    (*   rewrite (comp_transl_partial _ TTRANSF). *)
    (*   unfold comp_of in *; simpl in *. *)
    (*   rewrite (comp_transf_function _ _ H4). *)
    (*   apply Peqb_true_eq in Heq. now rewrite Heq. } *)
    { Simpl. rewrite <- STACKS_COMP.
      unfold Genv.symbol_address; rewrite symbols_preserved, H.
      rewrite <- H2. simpl.
      unfold Genv.find_comp; simpl. destruct Ptrofs.eq_dec; try congruence.
      rewrite FIND, CALLED.
      rewrite (comp_transl_partial _ TTRANSF).
      unfold comp_of in *; simpl in *.
      rewrite (comp_transf_function _ _ H4).
      apply Peqb_true_eq in Heq. now rewrite Heq. }
    simpl. eapply agree_exten; eauto. intros. Simpl.
    Simpl. unfold Genv.symbol_address. rewrite symbols_preserved. rewrite H. eauto.
    Simpl. rewrite <- H2. auto.
  * left; econstructor; split.
    apply plus_one. eapply exec_step_internal_call.
    rewrite <- H2; simpl; eauto.
    eapply functions_transl; eauto.
    eapply find_instr_tail; eauto.
    simpl; eauto.
    simpl; eauto.
    Simpl; eauto.
    unfold Genv.symbol_address. rewrite symbols_preserved. rewrite H. eauto.
    rewrite <- (comp_transl_partial _ H4).
    eapply allowed_call_translated; eauto.
    simpl. unfold Genv.find_comp; simpl. rewrite (functions_transl _ _ _ FIND H4).
    destruct Ptrofs.eq_dec; try congruence. reflexivity.
    unfold update_stack_call. Simpl.
    unfold Genv.symbol_address. rewrite symbols_preserved. rewrite H.
    simpl; unfold tge. unfold Genv.find_comp; simpl. rewrite TFIND.
    destruct Ptrofs.eq_dec; try congruence.
    rewrite <- H2; simpl.
    replace (comp_of (Internal tf) =? comp_of tf')%positive with false.
    reflexivity.
    eauto.
    { simpl. intros.
      rewrite <- (comp_transl_partial _ H4) in H5.
      rewrite <- find_comp_translated, <- type_of_call_translated in H5; eauto.
      specialize (NO_CROSS_PTR H5).
      now eapply Val.lessdef_list_not_ptr; eauto. }
    { simpl. rewrite <- find_comp_translated, <- comp_transf_function; eauto.
      eapply call_trace_lessdef; eauto using senv_preserved, symbols_preserved. }
    econstructor; eauto.
    econstructor; eauto.
    eapply agree_sp_def; eauto.
    (* TODO: clean *)
    { eapply match_stacks_cross_compartment. exact STACKS'.
      - unfold Mach.call_comp. simpl. unfold Genv.find_comp; simpl. destruct Ptrofs.eq_dec; try congruence.
        rewrite FIND, CALLED. rewrite (comp_transl_partial _ TTRANSF).
        unfold comp_of in *; simpl in *.
        rewrite (comp_transf_function _ _ H4).
        intros Heq'. rewrite Heq' in Heq; now rewrite Pos.eqb_refl in Heq.
      - simpl. erewrite match_stacks_callee; eauto.
        rewrite <- STACKS_COMP, <- H2. simpl.
        unfold Genv.find_comp; simpl. destruct Ptrofs.eq_dec; try congruence.
        rewrite FIND, CALLED. rewrite (comp_transl_partial _ TTRANSF).
        unfold comp_of in *; simpl in *.
        rewrite (comp_transf_function _ _ H4).
        intros Heq'. rewrite Heq' in Heq; now rewrite Pos.eqb_refl in Heq.
      - unfold Mach.call_comp; simpl.
        erewrite match_stacks_callee; eauto. rewrite <- STACKS_COMP.
        now rewrite <- H2.
      - erewrite agree_sp; eauto.
        rewrite find_comp_translated.
        unfold Genv.find_comp, Genv.find_funct; destruct Ptrofs.eq_dec; try congruence.
        unfold tge; rewrite TFIND. constructor.
    }
    { Simpl. unfold callee_comp.
      unfold Genv.symbol_address; rewrite symbols_preserved, H. simpl.
      unfold Genv.find_comp; simpl. destruct Ptrofs.eq_dec; try congruence.
      rewrite CALLED. rewrite (comp_transl_partial _ TTRANSF). reflexivity. }
    (* { eapply match_stacks_cross_compartment. exact STACKS'. *)
    (*   rewrite <- H2. simpl. unfold Genv.find_comp; simpl. destruct Ptrofs.eq_dec; try congruence. *)
    (*   rewrite <- H2. *)
    (*   Simpl. unfold Genv.symbol_address. rewrite symbols_preserved. rewrite H. simpl. *)
    (*   unfold Genv.find_comp; simpl. destruct Ptrofs.eq_dec; try congruence. *)
    (*   rewrite FIND, CALLED. *)
    (*   rewrite (comp_transl_partial _ TTRANSF). *)
    (*   unfold comp_of in *; simpl in *. *)
    (*   rewrite (comp_transf_function _ _ H4). *)
    (*   intros Heq'. rewrite Heq' in Heq; now rewrite Pos.eqb_refl in Heq. *)
    (*   erewrite agree_sp; eauto. *)
    (*   (* TODO: clean *) *)
    (*   rewrite find_comp_translated. *)
    (*   unfold Genv.find_comp, Genv.find_funct; destruct Ptrofs.eq_dec; try congruence. *)
    (*   unfold tge; rewrite TFIND. constructor. *)
    (* } *)
    simpl. eapply agree_exten; eauto. intros. Simpl.
    Simpl. unfold Genv.symbol_address. rewrite symbols_preserved. rewrite H. eauto.
    Simpl. rewrite <- H2. auto.

- (* Mtailcall *)
  assert (f0 = f) by congruence.  subst f0.
  (* assert (cp = comp_of f). *)
  (* inv AT. *)
  (* unfold find_comp_ptr in CURCOMP. rewrite FIND in CURCOMP. inv CURCOMP. *)
  (* reflexivity. subst. *)
  inversion AT; subst.
  assert (NOOV: list_length_z tf.(fn_code) <= Ptrofs.max_unsigned).
    eapply transf_function_no_overflow; eauto.  exploit Mem.loadv_extends. eauto. eexact H1. auto. simpl. intros [parent' [A B]].
  pose proof Genv.find_funct_ptr_match TRANSF _ CALLED as [_ [tf' [TFIND [TTRANSF _]]]].
  destruct ros as [rf|fid]; simpl in H; monadInv H7.
+ (* Indirect call *)
  assert (rs rf = Vptr f' Ptrofs.zero).
    destruct (rs rf); try discriminate.
    revert H; predSpec Ptrofs.eq Ptrofs.eq_spec i Ptrofs.zero; intros; congruence.
  assert (rs0 x0 = Vptr f' Ptrofs.zero).
    exploit ireg_val; eauto. rewrite H7; intros LD; inv LD; auto.
  unfold_find_comp H3 FIND.
  unfold_find_comp H2 FIND.
  unfold_find_comp H1 FIND.
  exploit make_epilogue_correct; eauto using (comp_transl_partial _ H6).
  intros (rs1 & m1 & U & V & W & X & Y & Z).
  exploit exec_straight_steps_2; eauto using functions_transl.
  intros (ofs' & P & Q).
  left; econstructor; split.
  (* execution *)
  eapply plus_right'. eapply exec_straight_exec; eauto.
  econstructor. eexact P. eapply functions_transl; eauto. eapply find_instr_tail. eexact Q.
  reflexivity.
  (* rewrite P. simpl. erewrite functions_transl; eauto. *)
  simpl. reflexivity. eauto. eauto.
  Simpl; eauto.
  rewrite Z by (rewrite <- (ireg_of_eq _ _ EQ1); eauto with asmgen). eauto.
  rewrite <- (comp_transl_partial _ H6).
  rewrite <- COMP. simpl. unfold Genv.find_comp. unfold tge; simpl; rewrite TFIND.
  destruct (Ptrofs.eq_dec); try congruence.
  unfold transf_fundef in TTRANSF. unfold transf_partial_fundef in TTRANSF.
  destruct fd; inv TTRANSF; auto. monadInv H11; subst. unfold comp_of. simpl. rewrite comp_transf_function; eauto.
  (* eapply allowed_call_translated; eauto. *)
  traceEq.
  (* match states *)
  econstructor; eauto.
  { Simpl. rewrite Z by (rewrite <- (ireg_of_eq _ _ EQ1); eauto with asmgen).
    rewrite H9. rewrite <- H4 in *. rewrite <- STACKS_COMP.
    simpl. unfold Genv.find_comp. simpl.
    destruct Ptrofs.eq_dec; try congruence.
    rewrite FIND, CALLED, COMP. reflexivity. }
  apply agree_set_other; auto with asmgen.
  Simpl. rewrite Z by (rewrite <- (ireg_of_eq _ _ EQ1); eauto with asmgen). assumption.
+ (* Direct call *)
  unfold_find_comp H3 FIND.
  unfold_find_comp H2 FIND.
  unfold_find_comp H1 FIND.
  exploit make_epilogue_correct; eauto using (comp_transl_partial _ H6).
  intros (rs1 & m1 & U & V & W & X & Y & Z).
  exploit exec_straight_steps_2; eauto using functions_transl.
  intros (ofs' & P & Q).
  left; econstructor; split.
  (* execution *)
  eapply plus_right'. eapply exec_straight_exec; eauto.
  econstructor. eexact P. eapply functions_transl; eauto. eapply find_instr_tail. eexact Q.
  reflexivity.
  (* rewrite P. simpl. erewrite functions_transl; eauto. *)
  simpl. reflexivity. eauto. eauto.
  Simpl; eauto.
  unfold Genv.symbol_address. now rewrite symbols_preserved, H.
  rewrite <- (comp_transl_partial _ H6).
  rewrite <- COMP. unfold Genv.find_comp.
    simpl. unfold Genv.find_comp. simpl.
    destruct Ptrofs.eq_dec; try congruence.
  unfold tge; rewrite TFIND.
  unfold transf_fundef in TTRANSF. unfold transf_partial_fundef in TTRANSF.
  destruct fd; inv TTRANSF; auto. monadInv H9; subst. unfold comp_of. simpl. rewrite comp_transf_function; eauto.
  traceEq.
  (* match states *)
  econstructor; eauto.
  { Simpl.
    unfold Genv.symbol_address. rewrite symbols_preserved, H.
    rewrite <- STACKS_COMP, <- H4.
    simpl. unfold Genv.find_comp. simpl.
    destruct Ptrofs.eq_dec; try congruence.
    rewrite FIND, CALLED, COMP. reflexivity. }
  apply agree_set_other; auto with asmgen.
  apply agree_set_other; auto with asmgen.
  Simpl. unfold Genv.symbol_address. rewrite symbols_preserved. rewrite H. auto.

- (* Mbuiltin *)
  inv AT. monadInv H4.
  exploit functions_transl; eauto. intro FN.
  generalize (transf_function_no_overflow _ _ H3); intro NOOV.
  exploit builtin_args_match; eauto. intros [vargs' [P Q]].
  exploit external_call_mem_extends; eauto.
  intros [vres' [m2' [A [B [C D]]]]].
  unfold_find_comp A FUN.
  unfold comp_of in A; simpl in A.
  left. econstructor; split. apply plus_one.
  eapply exec_step_builtin. eauto. eauto.
  eapply find_instr_tail; eauto.
  erewrite <- sp_val by eauto.
  eapply eval_builtin_args_preserved with (ge1 := ge); eauto. exact symbols_preserved.
  eapply external_call_symbols_preserved; eauto. apply senv_preserved.
  rewrite <- (comp_transl_partial _ H3). rewrite FUN in FIND. inv FIND. eauto.
  eauto.
  econstructor; eauto.
  { unfold nextinstr. rewrite Pregmap.gss.
    rewrite set_res_other. rewrite undef_regs_other_2. rewrite Pregmap.gso by congruence.
    rewrite <- STACKS_COMP, <- H1. reflexivity.
    rewrite preg_notin_charact. intros. auto with asmgen.
    auto with asmgen. }
  instantiate (2 := tf); instantiate (1 := x).
  unfold nextinstr. rewrite Pregmap.gss.
  rewrite set_res_other. rewrite undef_regs_other_2.
<<<<<<< HEAD
  rewrite ! Pregmap.gso by congruence.
=======
  rewrite ! Pregmap.gso by congruence. 
>>>>>>> db8a63f2
  rewrite <- H1. simpl. econstructor; eauto.
  eapply code_tail_next_int; eauto.
  rewrite preg_notin_charact. intros. auto with asmgen.
  auto with asmgen.
  apply agree_nextinstr. eapply agree_set_res; auto.
  eapply agree_undef_regs; eauto. intros. rewrite undef_regs_other_2; auto.
  rewrite ! Pregmap.gso; auto with asmgen.
  congruence.

- (* Mgoto *)
  assert (f0 = f) by congruence. subst f0.
  inv AT. monadInv H4.
  exploit find_label_goto_label; eauto. intros [tc' [rs' [GOTO [AT2 INV]]]].
  exploit functions_transl; eauto. intro FN.
  left. inversion AT2; subst. exists (State s' rs' m'); split.
  apply plus_one. econstructor; eauto.
  eapply find_instr_tail; eauto.
  simpl; eauto. eauto. eauto.
  simpl; unfold Genv.find_comp; simpl.
  rewrite FN. reflexivity.
  econstructor; eauto.
  { now rewrite <- STACKS_COMP, <- H1, <- H4. }
  eapply agree_exten; eauto with asmgen.
  congruence.

- (* Mcond true *)
  assert (f0 = f) by congruence. subst f0.
  exploit eval_condition_lessdef. eapply preg_vals; eauto. eauto. eauto. intros EC.
  left; eapply exec_straight_opt_steps_goto; eauto.
  intros. simpl in TR.
  exploit transl_cbranch_correct_true; eauto. intros (rs' & jmp & A & B & C & D & E).
  exists jmp; exists k; exists rs'.
  split. eexact A. 
  split. apply agree_exten with rs0; auto with asmgen.
  split. eexact B. auto.

- (* Mcond false *)
  exploit eval_condition_lessdef. eapply preg_vals; eauto. eauto. eauto. intros EC.
  left; eapply exec_straight_steps; eauto. intros. simpl in TR.
  exploit transl_cbranch_correct_false; eauto. intros (rs' & A & B).
  exists rs'.
  split. eexact A.
  split. apply agree_exten with rs0; auto with asmgen.
  simpl. congruence.

- (* Mjumptable *)
  assert (f0 = f) by congruence. subst f0.
  inv AT. monadInv H6.
  exploit functions_transl; eauto. intro FN.
  generalize (transf_function_no_overflow _ _ H5); intro NOOV.
  exploit find_label_goto_label. eauto. eauto.
  instantiate (2 := rs0#X5 <- Vundef #X31 <- Vundef).
  Simpl. eauto.
  eauto.
  intros [tc' [rs' [A [B C]]]].
  exploit ireg_val; eauto. rewrite H. intros LD; inv LD.
  left; econstructor; split.
  assert (exists ofs, rs' PC = Vptr fb ofs) as [ofs' Hptr]. {
    destruct (rs' PC); inversion B.
    eauto.
  }
  apply plus_one. econstructor. eauto. eauto.
  eapply find_instr_tail; eauto.
  reflexivity.
  simpl. rewrite <- H9. unfold Mach.label in H0; unfold label; rewrite H0.
  eexact A. eauto. eauto. eauto.
  simpl.
  simpl; unfold Genv.find_comp; simpl.
  rewrite FN. reflexivity.

  assert (exists ofs, rs' PC = Vptr fb ofs) as [ofs' Hptr]. {
    destruct (rs' PC); inversion B.
    eauto.
  }
  econstructor; eauto.
  { now rewrite <- STACKS_COMP, Hptr, <- H3. }
  eapply agree_undef_regs; eauto.
  simpl. intros. rewrite C; auto with asmgen. Simpl.
  congruence.

- (* Mreturn *)
  assert (f0 = f) by congruence. subst f0.
  inversion AT; subst. simpl in H6; monadInv H6.
  assert (NOOV: list_length_z tf.(fn_code) <= Ptrofs.max_unsigned).
    eapply transf_function_no_overflow; eauto.
  unfold_find_comp H2 FIND.
  unfold_find_comp H1 FIND.
  unfold_find_comp H0 FIND.
  exploit make_epilogue_correct; eauto using (comp_transf_function _ _ H5).
  intros (rs1 & m1 & U & V & W & X & Y & Z).
  exploit exec_straight_steps_2; eauto using functions_transl.

  intros (ofs' & P & Q).
  left; econstructor; split.
  eapply plus_star_trans.
  eapply exec_straight_exec; eauto.
  eapply star_step. eapply exec_step_internal_return; eauto.
  eapply functions_transl; eauto. eapply find_instr_tail. eexact Q.
  simpl. reflexivity. eauto.
  { Simpl. rewrite P, <- find_comp_ignore_offset_translated.
    rewrite <- STACKS_COMP, <- H3. simpl.
    unfold Genv.find_comp; simpl; rewrite FIND;
      destruct Ptrofs.eq_dec; try congruence. }
  econstructor. traceEq. traceEq.
  replace (Mach.fn_sig f) with (fn_sig tf).
  econstructor; eauto.
  rewrite X; simpl; Simpl; eauto.

  apply agree_set_other; auto with asmgen.
  { monadInv H5. destruct (zlt Ptrofs.max_unsigned (list_length_z (fn_code x0))); try discriminate.
    inv EQ1. monadInv EQ0. reflexivity. }

- (* internal function *)
  (* assert (cp = comp_of f). *)
  (* unfold find_comp_ptr in CURCOMP. rewrite H in CURCOMP. inv CURCOMP. *)
  (* reflexivity. subst. *)
  inv H.
  exploit functions_translated; eauto. intros [tf [A B]]. monadInv B.
  generalize EQ; intros EQ'. monadInv EQ'.
  destruct (zlt Ptrofs.max_unsigned (list_length_z x0.(fn_code))); inversion EQ1. clear EQ1. subst x0.
  unfold store_stack in *.
  exploit Mem.alloc_extends. eauto. eauto. apply Z.le_refl. apply Z.le_refl.
  intros [m1' [C D]].
  exploit Mem.storev_extends. eexact D. eexact H1. eauto. eauto.
  intros [m2' [F G]].
  simpl chunk_of_type in F.
  exploit Mem.storev_extends. eexact G. eexact H2. eauto. eauto.
  intros [m3' [P Q]].
  (* Execution of function prologue *)
  monadInv EQ0. rewrite transl_code'_transl_code in EQ1.
  set (tfbody := Pallocframe (fn_stacksize f) (fn_link_ofs f) ::
                 storeind_ptr RA SP (fn_retaddr_ofs f) x0) in *.
  set (tf := {| fn_sig := Mach.fn_sig f; fn_code := tfbody |}) in *.
  assert (COMP_FB: Genv.find_comp ge (Vptr fb Ptrofs.zero) = comp_of tf).
  { subst tf. unfold Genv.find_comp; simpl; rewrite H4.
    destruct Ptrofs.eq_dec; try congruence. reflexivity. }
  set (rs2 := nextinstr (rs0#X30 <- (parent_sp s) #SP <- sp #X31 <- Vundef)).
  exploit (storeind_ptr_correct tge tf SP (fn_retaddr_ofs f) RA x0 rs2 m2').
    rewrite chunk_of_Tptr in P. change (rs2 X1) with (rs0 X1). rewrite ATLR.
    change (rs2 X2) with sp. rewrite <- COMP_FB. eexact P.
    congruence. congruence.
  intros (rs3 & U & V).
  assert (EXEC_PROLOGUE:
            exec_straight tge tf
              tf.(fn_code) rs0 m'
              x0 rs3 m3').
  { change (fn_code tf) with tfbody; unfold tfbody.
    eapply exec_straight_step with rs2 m2'.
    unfold exec_instr.
    rewrite COMP_FB in C, F.
    rewrite C. fold sp.
    rewrite <- (sp_val _ _ _ AG). rewrite chunk_of_Tptr in F. rewrite F. reflexivity.
    reflexivity. reflexivity. reflexivity.
    eexact U. }
<<<<<<< HEAD
  exploit exec_straight_steps_2; eauto using functions_transl. omega. constructor.
  intros (ofs' & X & Y).
  left; eexists; split.
  eapply exec_straight_steps_1; eauto. omega. simpl. unfold Genv.find_comp; simpl.
  now rewrite A. constructor.
=======
  exploit exec_straight_steps_2; eauto using functions_transl. lia. constructor.
  intros (ofs' & X & Y).                    
  left; exists (State rs3 m3'); split.
  eapply exec_straight_steps_1; eauto. lia. constructor.
>>>>>>> db8a63f2
  econstructor; eauto.
  { rewrite X, <- STACKS_COMP, ATPC. reflexivity. }
  (* rewrite X. rewrite ATPC in STACKS'. eapply match_stacks_same_compartment; eauto. *)
  rewrite X; econstructor; eauto.
  apply agree_exten with rs2; eauto with asmgen.
  unfold rs2.
  apply agree_nextinstr. apply agree_set_other; auto with asmgen.
  apply agree_change_sp with (parent_sp s).
  apply agree_undef_regs with rs0. auto.
Local Transparent destroyed_at_function_entry.
  simpl; intros; Simpl.
  unfold sp; congruence.
  intros. rewrite V by auto with asmgen. reflexivity.

- (* external function *)
  exploit functions_translated; eauto.
  intros [tf [A B]]. simpl in B. inv B.
  exploit extcall_arguments_match; eauto.
  intros [args' [C D]].
  exploit external_call_mem_extends; eauto.
  intros [res' [m2' [P [Q [R S]]]]].

  left; econstructor; split.
  apply plus_one. eapply exec_step_external; eauto.
  rewrite <- find_comp_ignore_offset_translated.
  rewrite ATLR.
  eapply external_call_symbols_preserved; eauto. apply senv_preserved.
  rewrite <- find_comp_ignore_offset_translated; eauto.

  econstructor; eauto.
<<<<<<< HEAD
  Simpl. rewrite ATLR. eauto.
  eapply agree_set_other; eauto.
  eapply agree_set_pair; eauto. eapply agree_undef_caller_save_regs; eauto.

- inv STACKS.
  assert (exists s'', update_stack_return tge s' (callee_comp comp_of_main s') rs0 = Some s'' /\
         match_stacks s s'') as [s'' [Hs''1 Hs''2]].
  { unfold update_stack_return.
    rewrite ATPC in *. simpl in *.

    rewrite <- find_comp_translated.
    destruct (callee_comp comp_of_main s' =? Genv.find_comp ge (Vptr f Ptrofs.zero))%positive eqn:e.
    - eexists; split; auto.
      inv STACKS'; auto.
      unfold Mach.call_comp in *; simpl in *.
      inv H10. apply Peqb_true_eq in e. congruence.
    - inv STACKS'; auto.
      + unfold Mach.call_comp in *; simpl in *.
        subst. apply Pos.eqb_neq in e.
        apply match_stacks_callee in H1. congruence.
      + eexists; split; auto. }

  left. eexists (State s'' rs0 m'). split.
  assert (LD: Val.lessdef (Mach.return_value rs sg) (return_value rs0 sg)).
  { unfold Mach.return_value, return_value.
    destruct (loc_result sg).
    - eapply agree_mregs; eauto.
    - eapply Val.longofwords_lessdef.
      eapply agree_mregs; eauto.
      eapply agree_mregs; eauto. }
  eapply plus_one.
  econstructor; eauto.
  rewrite ATPC. unfold Vnullptr. now destruct Archi.ptr64.
  { rewrite ATPC. simpl.
    intros diff.
    inv STACKS'; auto.
    - simpl in *. subst. unfold Mach.call_comp in *. simpl in *.
      rewrite <- find_comp_translated in diff. now apply match_stacks_callee in H1; congruence.
    - inv H10. reflexivity. }
  { rewrite ATPC. simpl.
    intros diff.
    inv STACKS'; auto.
    - simpl in *. subst. unfold Mach.call_comp in *. simpl in *.
      rewrite <- find_comp_translated in diff. now apply match_stacks_callee in H1; congruence.
    - inv H10. eapply agree_sp; eauto. }
  { rewrite ATPC. simpl. rewrite <- find_comp_translated.
    intros TYPE.
    inv STACKS'; auto.
    - simpl in *. subst. unfold Mach.call_comp in *. simpl in *.
      apply match_stacks_callee in H1. rewrite <- H1, <- H2 in TYPE.
      exfalso. eapply Genv.type_of_call_same_cp. eauto.
    - simpl in *. subst. unfold Mach.call_comp in *. simpl in *.
      inv H10.
      specialize (NO_CROSS_PTR TYPE).
      (* TODO: factorize into a lemma Val.lessdef_not_ptr *)
      inv LD; auto. now rewrite <- H0 in NO_CROSS_PTR. }
  { rewrite ATPC; simpl; rewrite <- find_comp_translated.
    inv STACKS'; auto.
    - simpl in *. subst. unfold Mach.call_comp in *. simpl in *.
      apply match_stacks_callee in H1. rewrite <- H1, <- H2.
      assert (t = E0).
      { rewrite <- H2 in EV.
        inv EV; auto.
        exfalso. eapply Genv.type_of_call_same_cp. eauto. }
      subst. constructor. now apply Genv.type_of_call_same_cp.
    - simpl in *. subst. unfold Mach.call_comp in *. simpl in *.
      inv H10.
      eapply return_trace_lessdef with (ge := ge) (v := Mach.return_value rs sg);
        eauto using senv_preserved. }

  econstructor; eauto.
  { unfold update_stack_return in Hs''1.
    rewrite ATPC in *.
    simpl in *.
    inv STACKS'; auto.
    - simpl in *. unfold Mach.call_comp in H2. simpl in *.
      apply match_stacks_callee in Hs''2.
      congruence.
    - simpl in *. inv H10. unfold Mach.call_comp in *; simpl in *.
      erewrite <- match_stacks_callee; eauto. }
  rewrite ATPC; simpl; eauto.
  congruence.
=======
  unfold loc_external_result. apply agree_set_other; auto. apply agree_set_pair; auto.
  apply agree_undef_caller_save_regs; auto. 

- (* return *)
  inv STACKS. simpl in *.
  right. split. lia. split. auto.
  rewrite <- ATPC in H5.
  econstructor; eauto. congruence.
>>>>>>> db8a63f2
Qed.

Lemma transf_initial_states:
  forall st1, Mach.initial_state prog st1 ->
  exists st2, Asm.initial_state tprog st2 /\ match_states st1 st2.
Proof.
  intros. inversion H. unfold ge0 in *.
  econstructor; split.
  econstructor.
  eapply (Genv.init_mem_transf_partial TRANSF); eauto.
  replace (Genv.symbol_address (Genv.globalenv tprog) (prog_main tprog) Ptrofs.zero)
     with (Vptr fb Ptrofs.zero).
  econstructor; eauto.
  constructor. constructor.
  Simpl. simpl. subst comp_of_main. unfold Asm.comp_of_main.
  rewrite symbols_preserved. rewrite (match_program_main TRANSF). unfold ge. rewrite H1.
  now rewrite find_comp_translated.
  apply Mem.extends_refl.
  split. auto. simpl. unfold Vnullptr; destruct Archi.ptr64; congruence.
  intros. rewrite Regmap.gi. auto.
  unfold Genv.symbol_address.
  rewrite (match_program_main TRANSF).
  rewrite symbols_preserved.
  unfold ge; rewrite H1. auto.
Qed.

Lemma transf_final_states:
  forall st1 st2 r,
  match_states st1 st2 -> Mach.final_state st1 r -> Asm.final_state tprog st2 r.
Proof.
  intros. inv H0. inv H.
  - inv STACKS'.
    constructor. auto.
    compute in H1. inv H1.
    generalize (preg_val _ _ _ R10 AG). rewrite H2. intros LD; inv LD. auto.
Qed.

Theorem transf_program_correct:
  forward_simulation (Mach.semantics return_address_offset prog) (Asm.semantics tprog).
Proof.
  eapply forward_simulation_star with (measure := measure).
  apply senv_preserved.
  eexact transf_initial_states.
  eexact transf_final_states.
  exact step_simulation.
Qed.

End PRESERVATION.<|MERGE_RESOLUTION|>--- conflicted
+++ resolved
@@ -35,7 +35,6 @@
 Proof.
   intros. eapply match_transform_partial_program; eauto.
 Qed.
-
 
 Section PRESERVATION.
 
@@ -1411,11 +1410,7 @@
   instantiate (2 := tf); instantiate (1 := x).
   unfold nextinstr. rewrite Pregmap.gss.
   rewrite set_res_other. rewrite undef_regs_other_2.
-<<<<<<< HEAD
   rewrite ! Pregmap.gso by congruence.
-=======
-  rewrite ! Pregmap.gso by congruence. 
->>>>>>> db8a63f2
   rewrite <- H1. simpl. econstructor; eauto.
   eapply code_tail_next_int; eauto.
   rewrite preg_notin_charact. intros. auto with asmgen.
@@ -1570,18 +1565,11 @@
     rewrite <- (sp_val _ _ _ AG). rewrite chunk_of_Tptr in F. rewrite F. reflexivity.
     reflexivity. reflexivity. reflexivity.
     eexact U. }
-<<<<<<< HEAD
-  exploit exec_straight_steps_2; eauto using functions_transl. omega. constructor.
+  exploit exec_straight_steps_2; eauto using functions_transl. lia. constructor.
   intros (ofs' & X & Y).
   left; eexists; split.
-  eapply exec_straight_steps_1; eauto. omega. simpl. unfold Genv.find_comp; simpl.
+  eapply exec_straight_steps_1; eauto. lia. simpl. unfold Genv.find_comp; simpl.
   now rewrite A. constructor.
-=======
-  exploit exec_straight_steps_2; eauto using functions_transl. lia. constructor.
-  intros (ofs' & X & Y).                    
-  left; exists (State rs3 m3'); split.
-  eapply exec_straight_steps_1; eauto. lia. constructor.
->>>>>>> db8a63f2
   econstructor; eauto.
   { rewrite X, <- STACKS_COMP, ATPC. reflexivity. }
   (* rewrite X. rewrite ATPC in STACKS'. eapply match_stacks_same_compartment; eauto. *)
@@ -1612,7 +1600,6 @@
   rewrite <- find_comp_ignore_offset_translated; eauto.
 
   econstructor; eauto.
-<<<<<<< HEAD
   Simpl. rewrite ATLR. eauto.
   eapply agree_set_other; eauto.
   eapply agree_set_pair; eauto. eapply agree_undef_caller_save_regs; eauto.
@@ -1695,16 +1682,6 @@
       erewrite <- match_stacks_callee; eauto. }
   rewrite ATPC; simpl; eauto.
   congruence.
-=======
-  unfold loc_external_result. apply agree_set_other; auto. apply agree_set_pair; auto.
-  apply agree_undef_caller_save_regs; auto. 
-
-- (* return *)
-  inv STACKS. simpl in *.
-  right. split. lia. split. auto.
-  rewrite <- ATPC in H5.
-  econstructor; eauto. congruence.
->>>>>>> db8a63f2
 Qed.
 
 Lemma transf_initial_states:
