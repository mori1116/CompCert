--- conflicted
+++ resolved
@@ -17,35 +17,17 @@
 
 include Makefile.config
 
-<<<<<<< HEAD
-# Directories containing plain Caml code
-=======
 # Menhir configuration and rules.
 
 include Makefile.menhir
 
-# Directories containing plain Caml code (no preprocessing)
->>>>>>> dfa2941c
+# Directories containing plain Caml code
 
 DIRS=extraction \
   lib common $(ARCH) backend cfrontend cparser driver \
   exportclight debug
 
-<<<<<<< HEAD
 INCLUDES=$(patsubst %,-I %, $(DIRS))
-=======
-# Directories containing Caml code that must be preprocessed by Camlp4
-
-ifeq ($(CCHECKLINK),true)
-DIRS_P4=checklink
-else
-DIRS_P4=
-endif
-
-ALLDIRS=$(DIRS) $(DIRS_P4)
-
-INCLUDES=$(patsubst %,-I %, $(ALLDIRS)) $(MENHIR_INCLUDES)
->>>>>>> dfa2941c
 
 # Control of warnings:
 # warning 3 = deprecated feature.  Turned off for OCaml 4.02 (bytes vs strings)
@@ -69,17 +51,6 @@
 OCAMLOPT=ocamlopt$(DOTOPT) $(COMPFLAGS)
 OCAMLDEP=ocamldep$(DOTOPT) -slash $(INCLUDES)
 
-<<<<<<< HEAD
-MENHIR=menhir --explain
-=======
-# Compilers used for Camlp4-preprocessed code.  Note that we cannot
-# use the .opt compilers (because ocamlfind doesn't support them).
-
-OCAMLC_P4=ocamlfind ocamlc $(COMPFLAGS) $(BITSTRING)
-OCAMLOPT_P4=ocamlfind ocamlopt $(COMPFLAGS) $(BITSTRING)
-OCAMLDEP_P4=ocamlfind ocamldep $(INCLUDES) $(BITSTRING)
-
->>>>>>> dfa2941c
 OCAMLLEX=ocamllex -q
 MODORDER=tools/modorder .depend.extr
 
