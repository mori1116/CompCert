--- conflicted
+++ resolved
@@ -397,12 +397,8 @@
 Proof.
   intros. rewrite valid_pointer_nonempty_perm.
   split; intros.
-<<<<<<< HEAD
-  split. simpl; red; intros. replace ofs0 with ofs by omega. auto.
+  split. simpl; red; intros. replace ofs0 with ofs by lia. auto.
   split; auto. reflexivity.
-=======
-  split. simpl; red; intros. replace ofs0 with ofs by lia. auto.
->>>>>>> db8a63f2
   simpl. apply Z.divide_1_l.
   destruct H. apply H. simpl. lia.
 Qed.
@@ -491,7 +487,6 @@
 Program Definition empty: mem :=
   mkmem (PMap.init (ZMap.init Undef))
         (PMap.init (fun ofs k => None))
-<<<<<<< HEAD
         (PTree.empty _)
         1%positive _ _ _ _.
 Next Obligation.
@@ -510,9 +505,6 @@
   intros _.
   apply Pos.nlt_1_r.
 Qed.
-=======
-        1%positive _ _ _.
->>>>>>> db8a63f2
 
 (** Allocation of a fresh block with the given bounds.  Return an updated
   memory state and the address of the fresh block, which initially contains
@@ -806,19 +798,11 @@
   apply access_max.
 Qed.
 Next Obligation.
-<<<<<<< HEAD
-  specialize (nextblock_noaccess m b0 ofs k H1). intros.
-  rewrite PMap.gsspec. destruct (peq b0 b). subst b0.
-  destruct (zle lo ofs). destruct (zlt ofs hi).
-  assert (perm m b ofs k Freeable). apply perm_cur. apply H; auto.
-  unfold perm in H3. rewrite H2 in H3. contradiction.
-=======
-  exploit (nextblock_noaccess m b0 ofs k). auto. intros NOACC.
+  exploit (nextblock_noaccess m b0 ofs k H1). auto. intros NOACC.
   rewrite PMap.gsspec. destruct (peq b0 b). subst b0.
   destruct (zle lo ofs). destruct (zlt ofs hi).
   assert (P: perm m b ofs k Freeable) by auto using perm_cur.
   unfold perm in P. rewrite NOACC in P. contradiction.
->>>>>>> db8a63f2
   auto. auto. auto.
 Qed.
 Next Obligation.
@@ -1040,17 +1024,12 @@
   can_access_block m b cp ->
   loadbytes m b ofs n cp = Some nil.
 Proof.
-<<<<<<< HEAD
   intros. unfold loadbytes. rewrite andb_lazy_alt.
   setoid_rewrite pred_dec_true.
   - destruct (can_access_block_dec m b cp).
     + rewrite Z_to_nat_neg; auto.
     + contradiction.
-  - red; intros. omegaContradiction.
-=======
-  intros. unfold loadbytes. rewrite pred_dec_true. rewrite Z_to_nat_neg; auto.
-  red; intros. extlia.
->>>>>>> db8a63f2
+  - red; intros. extlia.
 Qed.
 
 Lemma getN_concat:
@@ -1072,21 +1051,13 @@
   loadbytes m b ofs (n1 + n2) cp = Some(bytes1 ++ bytes2).
 Proof.
   unfold loadbytes; intros.
-<<<<<<< HEAD
   destruct (can_access_block_dec m b cp);
     [| rewrite andb_comm in *; simpl in *; congruence].
   destruct (range_perm_dec m b ofs (ofs + n1) Cur Readable); try (simpl in *; congruence).
   destruct (range_perm_dec m b (ofs + n1) (ofs + n1 + n2) Cur Readable); try (simpl in *; congruence).
-  setoid_rewrite pred_dec_true. rewrite Z2Nat.inj_add by omega.
-  rewrite getN_concat. rewrite Z2Nat.id by omega.
+  setoid_rewrite pred_dec_true. rewrite Z2Nat.inj_add by lia.
+  rewrite getN_concat. rewrite Z2Nat.id by lia.
   simpl in *. congruence.
-=======
-  destruct (range_perm_dec m b ofs (ofs + n1) Cur Readable); try congruence.
-  destruct (range_perm_dec m b (ofs + n1) (ofs + n1 + n2) Cur Readable); try congruence.
-  rewrite pred_dec_true. rewrite Z2Nat.inj_add by lia.
-  rewrite getN_concat. rewrite Z2Nat.id by lia.
-  congruence.
->>>>>>> db8a63f2
   red; intros.
   assert (ofs0 < ofs + n1 \/ ofs0 >= ofs + n1) by lia.
   destruct H4. apply r; lia. apply r0; lia.
@@ -1105,25 +1076,14 @@
   destruct (can_access_block_dec m b cp);
     [| rewrite andb_comm in *; simpl in *; congruence].
   destruct (range_perm_dec m b ofs (ofs + (n1 + n2)) Cur Readable);
-<<<<<<< HEAD
   try (simpl in *; congruence).
-  rewrite Z2Nat.inj_add in H by omega. rewrite getN_concat in H.
-  rewrite Z2Nat.id in H by omega.
+  rewrite Z2Nat.inj_add in H by lia. rewrite getN_concat in H.
+  rewrite Z2Nat.id in H by lia.
   repeat setoid_rewrite pred_dec_true.
   econstructor; econstructor.
   split. reflexivity. split. reflexivity. simpl in *. congruence.
-  red; intros; apply r; omega.
-  red; intros; apply r; omega.
-=======
-  try congruence.
-  rewrite Z2Nat.inj_add in H by lia. rewrite getN_concat in H.
-  rewrite Z2Nat.id in H by lia.
-  repeat rewrite pred_dec_true.
-  econstructor; econstructor.
-  split. reflexivity. split. reflexivity. congruence.
   red; intros; apply r; lia.
   red; intros; apply r; lia.
->>>>>>> db8a63f2
 Qed.
 
 Theorem load_rep:
@@ -2105,14 +2065,9 @@
   intros.
   destruct (range_perm_storebytes m b ofs bytes1 cp) as [m1 ST1].
   red; intros. exploit storebytes_range_perm; eauto. rewrite app_length.
-<<<<<<< HEAD
-  rewrite Nat2Z.inj_add. omega.
+  rewrite Nat2Z.inj_add. lia.
   eapply storebytes_can_access_block_1; eassumption.
   destruct (range_perm_storebytes m1 b (ofs + Z.of_nat (length bytes1)) bytes2 cp) as [m2' ST2].
-=======
-  rewrite Nat2Z.inj_add. lia.
-  destruct (range_perm_storebytes m1 b (ofs + Z.of_nat (length bytes1)) bytes2) as [m2' ST2].
->>>>>>> db8a63f2
   red; intros. eapply perm_storebytes_1; eauto. exploit storebytes_range_perm.
   eexact H. instantiate (1 := ofs0). rewrite app_length. rewrite Nat2Z.inj_add. lia.
   auto.
@@ -2338,14 +2293,10 @@
   valid_access m2 chunk b ofs Freeable (Some c).
 Proof.
   intros. constructor; auto with mem.
-<<<<<<< HEAD
-  red; intros. apply perm_alloc_2. omega.
+  red; intros. apply perm_alloc_2. lia.
   split.
   apply owned_new_block.
   auto.
-=======
-  red; intros. apply perm_alloc_2. lia.
->>>>>>> db8a63f2
 Qed.
 
 Local Hint Resolve valid_access_alloc_other valid_access_alloc_same: mem.
@@ -2418,13 +2369,8 @@
 Proof.
   intros. assert (exists v, load chunk m2 b ofs (Some c) = Some v).
     apply valid_access_load. constructor; auto.
-<<<<<<< HEAD
-    red; intros. eapply perm_implies. apply perm_alloc_2. omega. auto with mem.
+    red; intros. eapply perm_implies. apply perm_alloc_2. lia. auto with mem.
   destruct H3 as [v LOAD]. rewrite LOAD. decEq.
-=======
-    red; intros. eapply perm_implies. apply perm_alloc_2. lia. auto with mem.
-  destruct H2 as [v LOAD]. rewrite LOAD. decEq.
->>>>>>> db8a63f2
   eapply load_alloc_same; eauto.
 Qed.
 
@@ -2623,13 +2569,9 @@
 Proof.
   intros. inv H. destruct H2 as [H2 H3]. constructor; auto with mem.
   red; intros. eapply perm_free_1; eauto.
-<<<<<<< HEAD
-  destruct (zlt lo hi). intuition. right. omega.
+  destruct (zlt lo hi). intuition. right. lia.
   split; auto.
   apply free_can_access_block_inj_1; auto.
-=======
-  destruct (zlt lo hi). intuition. right. lia.
->>>>>>> db8a63f2
 Qed.
 
 Theorem valid_access_free_2:
@@ -2672,11 +2614,7 @@
   destruct (zlt lo hi); auto.
   destruct (zle (ofs + size_chunk chunk) lo); auto.
   destruct (zle hi ofs); auto.
-<<<<<<< HEAD
-  elim (valid_access_free_2 chunk ofs p cp'); auto. omega.
-=======
-  elim (valid_access_free_2 chunk ofs p); auto. lia.
->>>>>>> db8a63f2
+  elim (valid_access_free_2 chunk ofs p cp'); auto. lia.
 Qed.
 
 Theorem load_free:
@@ -3109,18 +3047,13 @@
   destruct (can_access_block_dec m1 b1 cp);
   inv H0.
   exists (getN (Z.to_nat len) (ofs + delta) (m2.(mem_contents)#b2)).
-<<<<<<< HEAD
   split. setoid_rewrite pred_dec_true. reflexivity.
-  replace (ofs + delta + len) with ((ofs + len) + delta) by omega.
-=======
-  split. apply pred_dec_true.
   replace (ofs + delta + len) with ((ofs + len) + delta) by lia.
->>>>>>> db8a63f2
   eapply range_perm_inj; eauto with mem.
   eapply mi_own; eassumption.
   apply getN_inj; auto.
   destruct (zle 0 len). rewrite Z2Nat.id by lia. auto.
-  rewrite Z_to_nat_neg by lia. simpl. red; intros; extlia.
+  rewrite Z_to_nat_neg by extlia. simpl. red; intros; extlia.
 Qed.
 
 (** Preservation of stores. *)
@@ -3279,14 +3212,9 @@
        with ((ofs + Z.of_nat (length bytes1)) + delta).
     eapply range_perm_inj; eauto with mem.
     eapply storebytes_range_perm; eauto.
-<<<<<<< HEAD
-    rewrite (list_forall2_length H3). omega.
+    rewrite (list_forall2_length H3). lia.
   destruct (range_perm_storebytes _ _ _ _ cp H4) as [n2 STORE].
   eapply can_access_block_inj; try eassumption. eapply storebytes_can_access_block_1; eassumption.
-=======
-    rewrite (list_forall2_length H3). lia.
-  destruct (range_perm_storebytes _ _ _ _ H4) as [n2 STORE].
->>>>>>> db8a63f2
   exists n2; split. eauto.
   constructor.
 (* perm *)
@@ -3617,14 +3545,9 @@
   intros.
   assert ({ m2' | drop_perm m2 b2 (lo + delta) (hi + delta) p cp = Some m2' }).
   apply range_perm_drop_2. red; intros.
-<<<<<<< HEAD
-  replace ofs with ((ofs - delta) + delta) by omega.
-  eapply perm_inj; eauto. eapply range_perm_drop_1; eauto. omega.
-  eapply mi_own; eauto. eapply can_access_block_drop_3; eauto.
-=======
   replace ofs with ((ofs - delta) + delta) by lia.
   eapply perm_inj; eauto. eapply range_perm_drop_1; eauto. lia.
->>>>>>> db8a63f2
+  eapply mi_own; eauto. eapply can_access_block_drop_3; eauto.
   destruct X as [m2' DROP]. exists m2'; split; auto.
   inv H.
   constructor.
@@ -3692,13 +3615,9 @@
   destruct (eq_block b2 b); auto. subst b2. right.
   destruct (zlt (ofs + delta) lo); auto.
   destruct (zle hi (ofs + delta)); auto.
-<<<<<<< HEAD
-  byContradiction. exploit H1; eauto. omega.
+  byContradiction. exploit H1; eauto. lia.
   (* own *)
   intros. eapply can_access_block_drop_1; eauto.
-=======
-  byContradiction. exploit H1; eauto. lia.
->>>>>>> db8a63f2
   (* align *)
   eapply mi_align0; eauto.
   (* contents *)
@@ -3736,14 +3655,9 @@
 Theorem extends_refl:
   forall m, extends m m.
 Proof.
-<<<<<<< HEAD
   intros. constructor. auto. auto. constructor.
-  intros. unfold inject_id in H; inv H. replace (ofs + 0) with ofs by omega. auto.
+  intros. unfold inject_id in H; inv H. replace (ofs + 0) with ofs by lia. auto.
   intros. unfold inject_id in H; inv H. assumption.
-=======
-  intros. constructor. auto. constructor.
-  intros. unfold inject_id in H; inv H. replace (ofs + 0) with ofs by lia. auto.
->>>>>>> db8a63f2
   intros. unfold inject_id in H; inv H. apply Z.divide_0_r.
   intros. unfold inject_id in H; inv H. replace (ofs + 0) with ofs by lia.
   apply memval_lessdef_refl.
@@ -3903,12 +3817,8 @@
   intros.
   eapply perm_implies with Freeable; auto with mem.
   eapply perm_alloc_2; eauto.
-<<<<<<< HEAD
-  omega.
+  lia.
   eapply owned_new_block; eassumption.
-=======
-  lia.
->>>>>>> db8a63f2
   intros. eapply perm_alloc_inv in H; eauto.
   generalize (perm_alloc_inv _ _ _ _ _ _ H0 b0 ofs Max Nonempty); intros PERM.
   destruct (eq_block b0 b).
@@ -4283,15 +4193,10 @@
   rewrite (address_inject' _ _ _ _ _ _ (Some cp2) _ _ H H2 H4).
   inv H1. simpl in H5. inv H2. simpl in H1.
   eapply mi_no_overlap; eauto.
-<<<<<<< HEAD
-  apply perm_cur_max. apply (H5 (Ptrofs.unsigned ofs1)). omega.
-  apply perm_cur_max. apply (H1 (Ptrofs.unsigned ofs2)). omega.
+  apply perm_cur_max. apply (H5 (Ptrofs.unsigned ofs1)). lia.
+  apply perm_cur_max. apply (H1 (Ptrofs.unsigned ofs2)). lia.
   congruence.
   congruence.
-=======
-  apply perm_cur_max. apply (H5 (Ptrofs.unsigned ofs1)). lia.
-  apply perm_cur_max. apply (H1 (Ptrofs.unsigned ofs2)). lia.
->>>>>>> db8a63f2
 Qed.
 
 Theorem disjoint_or_equal_inject:
@@ -4344,16 +4249,10 @@
     destruct H0. subst; exists Mint32; auto.
     subst; exists Mint64; auto.
   destruct R as [chunk [A B]].
-<<<<<<< HEAD
   assert (valid_access m chunk b ofs Nonempty cp).
-    split. red; intros; apply H3. omega.
+    split. red; intros; apply H3. lia.
     split. assumption. congruence.
   exploit valid_access_inject; eauto. intros [C [D E]].
-=======
-  assert (valid_access m chunk b ofs Nonempty).
-    split. red; intros; apply H3. lia. congruence.
-  exploit valid_access_inject; eauto. intros [C D].
->>>>>>> db8a63f2
   congruence.
 Qed.
 
@@ -4716,13 +4615,8 @@
       eapply mi_own0; eauto.
     unfold f'; intros. destruct (eq_block b0 b1).
       inversion H8. subst b0 b3 delta0.
-<<<<<<< HEAD
       elim (fresh_block_alloc _ _ _ _ _ _ H0).
-      eapply perm_valid_block with (ofs := ofs). apply H9. generalize (size_chunk_pos chunk); omega.
-=======
-      elim (fresh_block_alloc _ _ _ _ _ H0).
       eapply perm_valid_block with (ofs := ofs). apply H9. generalize (size_chunk_pos chunk); lia.
->>>>>>> db8a63f2
       eauto.
     unfold f'; intros. destruct (eq_block b0 b1).
       inversion H8. subst b0 b3 delta0.
@@ -4796,12 +4690,8 @@
   eapply alloc_right_inject; eauto.
   eauto.
   instantiate (1 := b2). eauto with mem.
-<<<<<<< HEAD
   eapply owned_new_block; eauto.
-  instantiate (1 := 0). unfold Ptrofs.max_unsigned. generalize Ptrofs.modulus_pos; omega.
-=======
   instantiate (1 := 0). unfold Ptrofs.max_unsigned. generalize Ptrofs.modulus_pos; lia.
->>>>>>> db8a63f2
   auto.
   intros. apply perm_implies with Freeable; auto with mem.
   eapply perm_alloc_2; eauto. lia.
@@ -5161,15 +5051,11 @@
   intros; red; constructor.
 (* perm *)
   unfold flat_inj; intros. destruct (plt b1 thr); inv H.
-<<<<<<< HEAD
-  replace (ofs + 0) with ofs by omega; auto.
+  replace (ofs + 0) with ofs by lia; auto.
 (* own *)
   intros. destruct cp as [cp| ]; [| trivial].
   unfold can_access_block, block_compartment in H0.
   now rewrite PTree.gempty in H0.
-=======
-  replace (ofs + 0) with ofs by lia; auto.
->>>>>>> db8a63f2
 (* align *)
   unfold flat_inj; intros. destruct (plt b1 thr); inv H. apply Z.divide_0_r.
 (* mem_contents *)
@@ -5304,14 +5190,9 @@
   inv H. apply unchanged_on_own0; auto.
 - unfold loadbytes. destruct H.
   destruct (range_perm_dec m b ofs (ofs + n) Cur Readable).
-<<<<<<< HEAD
 + destruct (can_access_block_dec m b cp).
 * setoid_rewrite pred_dec_true. simpl. f_equal.
-  apply getN_exten. intros. rewrite Z2Nat.id in H by omega.
-=======
-  rewrite pred_dec_true. f_equal.
   apply getN_exten. intros. rewrite Z2Nat.id in H by lia.
->>>>>>> db8a63f2
   apply unchanged_on_contents0; auto.
   red; intros. apply unchanged_on_perm0; auto.
   apply unchanged_on_own0; auto.
@@ -5397,12 +5278,8 @@
   rewrite encode_val_length. rewrite <- size_chunk_conv.
   destruct (zlt ofs0 ofs); auto.
   destruct (zlt ofs0 (ofs + size_chunk chunk)); auto.
-<<<<<<< HEAD
-  elim (H0 ofs0). omega. auto.
+  elim (H0 ofs0). lia. auto.
 - eapply store_can_access_block_inj; eauto.
-=======
-  elim (H0 ofs0). lia. auto.
->>>>>>> db8a63f2
 Qed.
 
 Lemma storebytes_unchanged_on:
@@ -5418,14 +5295,10 @@
   destruct (peq b0 b); auto. subst b0. apply setN_outside.
   destruct (zlt ofs0 ofs); auto.
   destruct (zlt ofs0 (ofs + Z.of_nat (length bytes))); auto.
-<<<<<<< HEAD
-  elim (H0 ofs0). omega. auto.
+  elim (H0 ofs0). lia. auto.
 - split.
   eapply storebytes_can_access_block_inj_1; eauto.
   eapply storebytes_can_access_block_inj_2; eauto.
-=======
-  elim (H0 ofs0). lia. auto.
->>>>>>> db8a63f2
 Qed.
 
 Lemma alloc_unchanged_on:
