--- conflicted
+++ resolved
@@ -717,14 +717,9 @@
 - eapply Mem.alloc_right_inject; eauto.
 - eexact ALLOC1.
 - instantiate (1 := b2). eauto with mem.
-<<<<<<< HEAD
 - eapply Mem.owned_new_block; eauto.
-- instantiate (1 := delta). xomega.
-- intros. assert (0 <= ofs < sz2) by (eapply Mem.perm_alloc_3; eauto). omega.
-=======
 - instantiate (1 := delta). extlia.
 - intros. assert (0 <= ofs < sz2) by (eapply Mem.perm_alloc_3; eauto). lia.
->>>>>>> db8a63f2
 - intros. apply Mem.perm_implies with Freeable; auto with mem.
   eapply Mem.perm_alloc_2; eauto. extlia.
 - red; intros. apply Z.divide_trans with 8; auto.
