--- conflicted
+++ resolved
@@ -730,11 +730,7 @@
   fun ef =>
     match ef with
     | EF_external _ cp _ => cp
-<<<<<<< HEAD
-    | EF_malloc | EF_free | EF_vload _ | EF_vstore _ | EF_memcpy _ _ => default_compartment
-=======
-    | EF_malloc | EF_free | EF_vload _ | EF_vstore _ | EF_memcpy _ _ => privileged_compartment (* default_compartment *)
->>>>>>> a8da3400
+    | EF_malloc | EF_free | EF_vload _ | EF_vstore _ | EF_memcpy _ _ => privileged_compartment
     | _ => default_compartment
     end.
 
