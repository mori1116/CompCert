--- conflicted
+++ resolved
@@ -459,11 +459,7 @@
   e!id = Some(b, ty) ->
   val_casted v ty ->
   Val.inject f v tv ->
-<<<<<<< HEAD
-  assign_loc ge c ty m b Ptrofs.zero v m' ->
-=======
-  assign_loc ge ty m b Ptrofs.zero Full v m' ->
->>>>>>> db8a63f2
+  assign_loc ge c ty m b Ptrofs.zero Full v m' ->
   VSet.mem id cenv = true ->
   match_envs f cenv e le m' lo hi te (PTree.set id tv tle) tlo thi.
 Proof.
@@ -850,12 +846,8 @@
   apply IHalloc_variables. red; intros. rewrite PTree.gsspec in H2.
   destruct (peq id0 id). inv H2.
   eapply Mem.load_alloc_same'; eauto.
-<<<<<<< HEAD
-  omega. rewrite Z.add_0_l. eapply sizeof_by_value; eauto.
+  lia. rewrite Z.add_0_l. eapply sizeof_by_value; eauto.
   eapply Mem.owned_new_block; eauto.
-=======
-  lia. rewrite Z.add_0_l. eapply sizeof_by_value; eauto.
->>>>>>> db8a63f2
   apply Z.divide_0_r.
   eapply Mem.load_alloc_other; eauto.
 Qed.
@@ -1080,22 +1072,13 @@
 Qed.
 
 Lemma assign_loc_inject:
-<<<<<<< HEAD
-  forall c f ty m loc ofs v m' tm loc' ofs' v',
-  assign_loc ge c ty m loc ofs v m' ->
-=======
-  forall f ty m loc ofs bf v m' tm loc' ofs' v',
-  assign_loc ge ty m loc ofs bf v m' ->
->>>>>>> db8a63f2
+  forall c f ty m loc ofs bf v m' tm loc' ofs' v',
+  assign_loc ge c ty m loc ofs bf v m' ->
   Val.inject f (Vptr loc ofs) (Vptr loc' ofs') ->
   Val.inject f v v' ->
   Mem.inject f m tm ->
   exists tm',
-<<<<<<< HEAD
-     assign_loc tge c ty tm loc' ofs' v' tm'
-=======
-     assign_loc tge ty tm loc' ofs' bf v' tm'
->>>>>>> db8a63f2
+     assign_loc tge c ty tm loc' ofs' bf v' tm'
   /\ Mem.inject f m' tm'
   /\ (forall c' b chunk v,
       f b = None -> Mem.load chunk m b 0 c' = Some v -> Mem.load chunk m' b 0 c' = Some v).
@@ -1117,33 +1100,19 @@
 + (* special case size = 0 *)
   assert (bytes = nil).
   { exploit (Mem.loadbytes_empty m bsrc (Ptrofs.unsigned osrc) (sizeof tge ty)).
-<<<<<<< HEAD
-    omega. eapply Mem.loadbytes_can_access_block_inj; eauto. congruence. }
-=======
-    lia. congruence. }
->>>>>>> db8a63f2
+    lia. eapply Mem.loadbytes_can_access_block_inj; eauto. congruence. }
   subst.
   destruct (Mem.range_perm_storebytes tm bdst' (Ptrofs.unsigned (Ptrofs.add odst (Ptrofs.repr delta))) nil c)
   as [tm' SB].
-<<<<<<< HEAD
-  simpl. red; intros; omegaContradiction.
+  simpl. red; intros; extlia.
   eapply (Mem.mi_own _ _ _ (Mem.mi_inj _ _ _ H2)); eauto using Mem.storebytes_can_access_block_1.
-  exists tm'.
-  split. eapply assign_loc_copy; eauto.
-  intros; omegaContradiction.
-  intros; omegaContradiction.
-  rewrite e; right; omega.
-  apply Mem.loadbytes_empty. omega.
-  eapply (Mem.mi_own _ _ _ (Mem.mi_inj _ _ _ H2)); eauto using Mem.loadbytes_can_access_block_inj.
-=======
-  simpl. red; intros; extlia.
   exists tm'.
   split. eapply assign_loc_copy; eauto.
   intros; extlia.
   intros; extlia.
   rewrite e; right; lia.
   apply Mem.loadbytes_empty. lia.
->>>>>>> db8a63f2
+  eapply (Mem.mi_own _ _ _ (Mem.mi_inj _ _ _ H2)); eauto using Mem.loadbytes_can_access_block_inj.
   split. eapply Mem.storebytes_empty_inject; eauto.
   intros. rewrite <- H0. eapply Mem.load_storebytes_other; eauto.
   left. congruence.
@@ -1193,13 +1162,8 @@
 Qed.
 
 Lemma assign_loc_nextblock:
-<<<<<<< HEAD
-  forall ge c ty m b ofs v m',
-  assign_loc ge c ty m b ofs v m' -> Mem.nextblock m' = Mem.nextblock m.
-=======
-  forall ge ty m b ofs bf v m',
-  assign_loc ge ty m b ofs bf v m' -> Mem.nextblock m' = Mem.nextblock m.
->>>>>>> db8a63f2
+  forall ge c ty m b ofs bf v m',
+  assign_loc ge c ty m b ofs bf v m' -> Mem.nextblock m' = Mem.nextblock m.
 Proof.
   induction 1.
   simpl in H0. eapply Mem.nextblock_store; eauto.
@@ -1378,7 +1342,7 @@
   eapply OWN_BLOCKS; eauto.
   rewrite A. apply IHl; auto.
   intros. red; intros. eapply Mem.perm_free_1; eauto.
-  exploit H1; eauto. intros [B|B]. auto. right; lia.
+  exploit H1; eauto. intros [B|B]. auto. right; omega.
   eapply H; eauto.
   intros. eapply Mem.free_can_access_block_inj_1; eauto. eapply OWN_BLOCKS. eauto.
 Qed.
@@ -1550,17 +1514,10 @@
 Qed.
 
 Lemma deref_loc_inject:
-<<<<<<< HEAD
-  forall ty loc ofs v loc' ofs',
-  deref_loc c ty m loc ofs v ->
+  forall ty loc ofs bf v loc' ofs',
+  deref_loc c ty m loc ofs bf v ->
   Val.inject f (Vptr loc ofs) (Vptr loc' ofs') ->
-  exists tv, deref_loc c ty tm loc' ofs' tv /\ Val.inject f v tv.
-=======
-  forall ty loc ofs bf v loc' ofs',
-  deref_loc ty m loc ofs bf v ->
-  Val.inject f (Vptr loc ofs) (Vptr loc' ofs') ->
-  exists tv, deref_loc ty tm loc' ofs' bf tv /\ Val.inject f v tv.
->>>>>>> db8a63f2
+  exists tv, deref_loc c ty tm loc' ofs' bf tv /\ Val.inject f v tv.
 Proof.
   intros. inv H.
 - (* by value *)
@@ -1582,19 +1539,11 @@
   exists tv, eval_expr tge te c tle tm (simpl_expr cenv a) tv /\ Val.inject f v tv
 
 with eval_simpl_lvalue:
-<<<<<<< HEAD
-  forall a b ofs,
-  eval_lvalue ge e c le m a b ofs ->
+  forall a b ofs bf,
+  eval_lvalue ge e c le m a b ofs bf ->
   compat_cenv (addr_taken_expr a) cenv ->
   match a with Evar id ty => VSet.mem id cenv = false | _ => True end ->
-  exists b', exists ofs', eval_lvalue tge te c tle tm (simpl_expr cenv a) b' ofs' /\ Val.inject f (Vptr b ofs) (Vptr b' ofs').
-=======
-  forall a b ofs bf,
-  eval_lvalue ge e le m a b ofs bf ->
-  compat_cenv (addr_taken_expr a) cenv ->
-  match a with Evar id ty => VSet.mem id cenv = false | _ => True end ->
-  exists b', exists ofs', eval_lvalue tge te tle tm (simpl_expr cenv a) b' ofs' bf /\ Val.inject f (Vptr b ofs) (Vptr b' ofs').
->>>>>>> db8a63f2
+  exists b', exists ofs', eval_lvalue tge te c tle tm (simpl_expr cenv a) b' ofs' bf /\ Val.inject f (Vptr b ofs) (Vptr b' ofs').
 
 Proof.
   destruct 1; simpl; intros.
@@ -1787,15 +1736,9 @@
 (** Invariance by assignment to location "above" *)
 
 Lemma match_cont_assign_loc:
-<<<<<<< HEAD
-  forall c f cenv k tk m bound tbound ty loc ofs v m',
+  forall c f cenv k tk m bound tbound ty loc ofs bf v m',
   match_cont f cenv k tk m bound tbound ->
-  assign_loc ge c ty m loc ofs v m' ->
-=======
-  forall f cenv k tk m bound tbound ty loc ofs bf v m',
-  match_cont f cenv k tk m bound tbound ->
-  assign_loc ge ty m loc ofs bf v m' ->
->>>>>>> db8a63f2
+  assign_loc ge c ty m loc ofs bf v m' ->
   Ple bound loc ->
   match_cont f cenv k tk m' bound tbound.
 Proof.
@@ -1902,13 +1845,8 @@
   induction l; simpl; intros.
   inv H; auto.
   destruct a. destruct p. destruct (Mem.free m b z0 z) as [m1|] eqn:?; try discriminate.
-<<<<<<< HEAD
   transitivity (Mem.load chunk m1 b' 0 c'). eauto.
   eapply Mem.load_free. eauto. left. assert (Plt b' b) by eauto. unfold block; xomega.
-=======
-  transitivity (Mem.load chunk m1 b' 0). eauto.
-  eapply Mem.load_free. eauto. left. assert (Plt b' b) by eauto. unfold block; extlia.
->>>>>>> db8a63f2
 Qed.
 
 Lemma match_cont_free_env:
@@ -1926,15 +1864,9 @@
   intros. rewrite <- H7. eapply free_list_load; eauto.
   unfold blocks_of_env; intros. exploit list_in_map_inv; eauto.
   intros [[id [b1 ty]] [P Q]]. simpl in P. inv P.
-<<<<<<< HEAD
-  exploit me_range; eauto. eapply PTree.elements_complete; eauto. xomega.
-  rewrite (free_list_nextblock _ _ _ _ H3). inv H; xomega.
-  rewrite (free_list_nextblock _ _ _ _ H4). inv H; xomega.
-=======
   exploit me_range; eauto. eapply PTree.elements_complete; eauto. extlia.
   rewrite (free_list_nextblock _ _ _ H3). inv H; extlia.
   rewrite (free_list_nextblock _ _ _ H4). inv H; extlia.
->>>>>>> db8a63f2
 Qed.
 
 (** Matching of global environments *)
@@ -2492,13 +2424,8 @@
   red; intros; subst b'. extlia.
   eapply alloc_variables_load; eauto.
   apply compat_cenv_for.
-<<<<<<< HEAD
-  rewrite (bind_parameters_nextblock _ _ _ _ _ _ _ H2). xomega.
-  rewrite T; xomega.
-=======
-  rewrite (bind_parameters_nextblock _ _ _ _ _ _ H2). extlia.
+  rewrite (bind_parameters_nextblock _ _ _ _ _ _ _ H2). extlia.
   rewrite T; extlia.
->>>>>>> db8a63f2
 
 (* external function *)
   monadInv TRFD. inv FUNTY.
