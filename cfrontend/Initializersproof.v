(* *********************************************************************)
(*                                                                     *)
(*              The Compcert verified compiler                         *)
(*                                                                     *)
(*          Xavier Leroy, INRIA Paris-Rocquencourt                     *)
(*                                                                     *)
(*  Copyright Institut National de Recherche en Informatique et en     *)
(*  Automatique.  All rights reserved.  This file is distributed       *)
(*  under the terms of the INRIA Non-Commercial License Agreement.     *)
(*                                                                     *)
(* *********************************************************************)

(** Compile-time evaluation of initializers for global C variables. *)

Require Import Zwf Coqlib Maps.
Require Import Errors Integers Floats Values AST Memory Globalenvs Events Smallstep.
Require Import Ctypes Cop Csyntax Csem.
Require Import Initializers.

Open Scope error_monad_scope.

Section SOUNDNESS.

Variable ge: genv.

(** * Simple expressions and their big-step semantics *)

(** An expression is simple if it contains no assignments and no
  function calls. *)

Fixpoint simple (a: expr) : Prop :=
  match a with
  | Eloc _ _ _ _ => True
  | Evar _ _ => True
  | Ederef r _ => simple r
  | Efield l1 _ _ => simple l1
  | Eval _ _ => True
  | Evalof l _ => simple l
  | Eaddrof l _ => simple l
  | Eunop _ r1 _ => simple r1
  | Ebinop _ r1 r2 _ => simple r1 /\ simple r2
  | Ecast r1 _ => simple r1
  | Eseqand r1 r2 _ => simple r1 /\ simple r2
  | Eseqor r1 r2 _ => simple r1 /\ simple r2
  | Econdition r1 r2 r3 _ => simple r1 /\ simple r2 /\ simple r3
  | Esizeof _ _ => True
  | Ealignof _ _ => True
  | Eassign _ _ _ => False
  | Eassignop _ _ _ _ _ => False
  | Epostincr _ _ _ => False
  | Ecomma r1 r2 _ => simple r1 /\ simple r2
  | Ecall _ _ _ => False
  | Ebuiltin _ _ _ _ => False
  | Eparen r1 _ _ => simple r1
  end.

(** A big-step semantics for simple expressions.  Similar to the
  big-step semantics from [Cstrategy], with the addition of
  conditionals, comma and paren operators.  It is a pity we do not
  share definitions with [Cstrategy], but such sharing raises
  technical difficulties. *)

Section SIMPLE_EXPRS.

Variable e: env.
Variable m: mem.
(* Variable cp: compartment. *)

Inductive eval_simple_lvalue: expr -> block -> ptrofs -> bitfield -> Prop :=
  | esl_loc: forall b ofs bf ty,
      eval_simple_lvalue (Eloc b ofs bf ty) b ofs bf
  | esl_var_local: forall x ty b,
      e!x = Some(b, ty) ->
      eval_simple_lvalue (Evar x ty) b Ptrofs.zero Full
  | esl_var_global: forall x ty b,
      e!x = None ->
      Genv.find_symbol ge x = Some b ->
      eval_simple_lvalue (Evar x ty) b Ptrofs.zero Full
  | esl_deref: forall r ty b ofs,
      eval_simple_rvalue r (Vptr b ofs) ->
      eval_simple_lvalue (Ederef r ty) b ofs Full
  | esl_field_struct: forall r f ty b ofs id co a delta bf,
      eval_simple_rvalue r (Vptr b ofs) ->
      typeof r = Tstruct id a -> ge.(genv_cenv)!id = Some co -> field_offset ge f (co_members co) = OK (delta, bf) ->
      eval_simple_lvalue (Efield r f ty) b (Ptrofs.add ofs (Ptrofs.repr delta)) bf
  | esl_field_union: forall r f ty b ofs id co a delta bf,
      eval_simple_rvalue r (Vptr b ofs) ->
      typeof r = Tunion id a -> ge.(genv_cenv)!id = Some co -> union_field_offset ge f (co_members co) = OK (delta, bf) ->
      eval_simple_lvalue (Efield r f ty) b (Ptrofs.add ofs (Ptrofs.repr delta)) bf

with eval_simple_rvalue: expr -> val -> Prop :=
  | esr_val: forall v ty,
      eval_simple_rvalue (Eval v ty) v
<<<<<<< HEAD
  | esr_rvalof: forall b ofs cp l ty v,
      eval_simple_lvalue l b ofs ->
      ty = typeof l ->
      deref_loc ge cp ty m b ofs E0 v ->
=======
  | esr_rvalof: forall b ofs bf l ty v,
      eval_simple_lvalue l b ofs bf ->
      ty = typeof l ->
      deref_loc ge ty m b ofs bf E0 v ->
>>>>>>> db8a63f2
      eval_simple_rvalue (Evalof l ty) v
  | esr_addrof: forall b ofs l ty,
      eval_simple_lvalue l b ofs Full ->
      eval_simple_rvalue (Eaddrof l ty) (Vptr b ofs)
  | esr_unop: forall op r1 ty v1 v,
      eval_simple_rvalue r1 v1 ->
      sem_unary_operation op v1 (typeof r1) m = Some v ->
      eval_simple_rvalue (Eunop op r1 ty) v
  | esr_binop: forall op r1 r2 ty v1 v2 v,
      eval_simple_rvalue r1 v1 -> eval_simple_rvalue r2 v2 ->
      sem_binary_operation ge op v1 (typeof r1) v2 (typeof r2) m = Some v ->
      eval_simple_rvalue (Ebinop op r1 r2 ty) v
  | esr_cast: forall ty r1 v1 v,
      eval_simple_rvalue r1 v1 ->
      sem_cast v1 (typeof r1) ty m = Some v ->
      eval_simple_rvalue (Ecast r1 ty) v
  | esr_sizeof: forall ty1 ty,
      eval_simple_rvalue (Esizeof ty1 ty) (Vptrofs (Ptrofs.repr (sizeof ge ty1)))
  | esr_alignof: forall ty1 ty,
      eval_simple_rvalue (Ealignof ty1 ty) (Vptrofs (Ptrofs.repr (alignof ge ty1)))
  | esr_seqand_true: forall r1 r2 ty v1 v2 v3,
      eval_simple_rvalue r1 v1 -> bool_val v1 (typeof r1) m = Some true ->
      eval_simple_rvalue r2 v2 ->
      sem_cast v2 (typeof r2) type_bool m = Some v3 ->
      eval_simple_rvalue (Eseqand r1 r2 ty) v3
  | esr_seqand_false: forall r1 r2 ty v1,
      eval_simple_rvalue r1 v1 -> bool_val v1 (typeof r1) m = Some false ->
      eval_simple_rvalue (Eseqand r1 r2 ty) (Vint Int.zero)
  | esr_seqor_false: forall r1 r2 ty v1 v2 v3,
      eval_simple_rvalue r1 v1 -> bool_val v1 (typeof r1) m = Some false ->
      eval_simple_rvalue r2 v2 ->
      sem_cast v2 (typeof r2) type_bool m = Some v3 ->
      eval_simple_rvalue (Eseqor r1 r2 ty) v3
  | esr_seqor_true: forall r1 r2 ty v1,
      eval_simple_rvalue r1 v1 -> bool_val v1 (typeof r1) m = Some true ->
      eval_simple_rvalue (Eseqor r1 r2 ty) (Vint Int.one)
  | esr_condition: forall r1 r2 r3 ty v v1 b v',
      eval_simple_rvalue r1 v1 -> bool_val v1 (typeof r1) m = Some b ->
      eval_simple_rvalue (if b then r2 else r3) v' ->
      sem_cast v' (typeof (if b then r2 else r3)) ty m = Some v ->
      eval_simple_rvalue (Econdition r1 r2 r3 ty) v
  | esr_comma: forall r1 r2 ty v1 v,
      eval_simple_rvalue r1 v1 -> eval_simple_rvalue r2 v ->
      eval_simple_rvalue (Ecomma r1 r2 ty) v
  | esr_paren: forall r tycast ty v v',
      eval_simple_rvalue r v -> sem_cast v (typeof r) tycast m = Some v' ->
      eval_simple_rvalue (Eparen r tycast ty) v'.

End SIMPLE_EXPRS.

(** * Correctness of the big-step semantics with respect to reduction sequences *)

(** In this section, we show that if a simple expression [a] reduces to
  some value (with the transition semantics from module [Csem]),
  then it evaluates to this value (with the big-step semantics above). *)

Definition compat_eval (k: kind) (e: env) (a a': expr) (m: mem) : Prop :=
  typeof a = typeof a' /\
  match k with
  | LV => forall b ofs bf, eval_simple_lvalue e m a' b ofs bf -> eval_simple_lvalue e m a b ofs bf
  | RV => forall v, eval_simple_rvalue e m a' v -> eval_simple_rvalue e m a v
  end.

Lemma lred_simple:
  forall e l m l' m', lred ge e l m l' m' -> simple l -> simple l'.
Proof.
  induction 1; simpl; tauto.
Qed.

Lemma lred_compat:
  forall e l m l' m', lred ge e l m l' m' ->
  m = m' /\ compat_eval LV e l l' m.
Proof.
  induction 1; simpl; split; auto; split; auto; intros bx ofsx bf' EV; inv EV.
  apply esl_var_local; auto.
  apply esl_var_global; auto.
  constructor. constructor.
  eapply esl_field_struct; eauto. constructor. simpl; eauto.
  eapply esl_field_union; eauto. constructor. simpl; eauto.
Qed.

Lemma rred_simple:
  forall cp r m t r' m', rred ge cp r m t r' m' -> simple r -> simple r'.
Proof.
  induction 1; simpl; intuition. destruct b; auto.
Qed.

Lemma rred_compat:
  forall e cp r m r' m', rred ge cp r m E0 r' m' ->
  simple r ->
  m = m' /\ compat_eval RV e r r' m.
Proof.
  intros until m'; intros RED SIMP. inv RED; simpl in SIMP; try contradiction; split; auto; split; auto; intros vx EV.
  inv EV. econstructor. constructor. auto. eauto.
  inv EV. econstructor. constructor.
  inv EV. econstructor; eauto. constructor.
  inv EV. econstructor; eauto. constructor. constructor.
  inv EV. econstructor; eauto. constructor.
  inv EV. eapply esr_seqand_true; eauto. constructor.
  inv EV. eapply esr_seqand_false; eauto. constructor.
  inv EV. eapply esr_seqor_true; eauto. constructor.
  inv EV. eapply esr_seqor_false; eauto. constructor.
  inv EV. eapply esr_condition; eauto. constructor.
  inv EV. constructor.
  inv EV. constructor.
  econstructor; eauto. constructor.
  inv EV. econstructor. constructor. auto.
Qed.

Lemma compat_eval_context:
  forall e a a' m from to C,
  context from to C ->
  compat_eval from e a a' m ->
  compat_eval to e (C a) (C a') m.
Proof.
  induction 1; intros CE; auto;
  try (generalize (IHcontext CE); intros [TY EV]; red; split; simpl; auto; intros).
  inv H0. constructor; auto.
  inv H0.
    eapply esl_field_struct; eauto. rewrite TY; eauto.
    eapply esl_field_union; eauto. rewrite TY; eauto.
  inv H0. econstructor. eauto. auto. eauto.
  inv H0. econstructor; eauto.
  inv H0. econstructor; eauto. congruence.
  inv H0. econstructor; eauto. congruence.
  inv H0. econstructor; eauto. congruence.
  inv H0. econstructor; eauto. congruence.
  inv H0.
    eapply esr_seqand_true; eauto. rewrite TY; auto.
    eapply esr_seqand_false; eauto. rewrite TY; auto.
  inv H0.
    eapply esr_seqor_false; eauto. rewrite TY; auto.
    eapply esr_seqor_true; eauto. rewrite TY; auto.
  inv H0. eapply esr_condition; eauto. congruence.
  inv H0.
  inv H0.
  inv H0.
  inv H0.
  inv H0.
  inv H0.
  red; split; intros. auto. inv H0.
  red; split; intros. auto. inv H0.
  inv H0. econstructor; eauto.
  inv H0. econstructor; eauto. congruence.
Qed.

Lemma simple_context_1:
  forall a from to C, context from to C -> simple (C a) -> simple a.
Proof.
  induction 1; simpl; tauto.
Qed.

Lemma simple_context_2:
  forall a a', simple a' -> forall from to C, context from to C -> simple (C a) -> simple (C a').
Proof.
  induction 2; simpl; try tauto.
Qed.

Lemma compat_eval_steps_aux f r e m r' m' s2 :
  simple r ->
  star step ge s2 nil (ExprState f r' Kstop e m') ->
  estep ge (ExprState f r Kstop e m) nil s2 ->
  exists r1,
    s2 = ExprState f r1 Kstop e m /\
    compat_eval RV e r r1 m /\ simple r1.
Proof.
  intros.
  inv H1.
  (* lred *)
  assert (S: simple a) by (eapply simple_context_1; eauto).
  exploit lred_compat; eauto. intros [A B]. subst m'0.
  econstructor; split. eauto. split.
  eapply compat_eval_context; eauto.
  eapply simple_context_2; eauto. eapply lred_simple; eauto.
  (* rred *)
  assert (S: simple a) by (eapply simple_context_1; eauto).
  exploit rred_compat; eauto. intros [A B]. subst m'0.
  econstructor; split. eauto. split.
  eapply compat_eval_context; eauto.
  eapply simple_context_2; eauto. eapply rred_simple; eauto.
  (* callred *)
  assert (S: simple a) by (eapply simple_context_1; eauto).
  inv H9; simpl in S; contradiction.
  (* stuckred *)
  inv H0. destruct H1; inv H0.
Qed.

Lemma compat_eval_steps:
  forall f r e m  r' m',
  star step ge (ExprState f r Kstop e m) E0 (ExprState f r' Kstop e m') ->
  simple r ->
  m' = m /\ compat_eval RV e r r' m.
Proof.
  intros.
  remember (ExprState f r Kstop e m) as S1.
  remember E0 as t.
  remember (ExprState f r' Kstop e m') as S2.
  revert S1 t S2 H r m r' m' HeqS1 Heqt HeqS2 H0.
  induction 1; intros; subst.
  (* base case *)
  inv HeqS2. split. auto. red; auto.
  (* inductive case *)
  destruct (app_eq_nil t1 t2); auto. subst. inv H.
  (* expression step *)
  exploit compat_eval_steps_aux; eauto.
  intros [r1 [A [B C]]]. subst s2.
  exploit IHstar; eauto. intros [D E].
  split. auto. destruct B; destruct E. split. congruence. auto.
  (* statement steps *)
  inv H1.
Qed.

Theorem eval_simple_steps:
  forall f r e m v ty m',
  star step ge (ExprState f r Kstop e m) E0 (ExprState f (Eval v ty) Kstop e m') ->
  simple r ->
  m' = m /\ ty = typeof r /\ eval_simple_rvalue e m r v.
Proof.
  intros. exploit compat_eval_steps; eauto. intros [A [B C]].
  intuition. apply C. constructor.
Qed.

(** * Soundness of the compile-time evaluator *)

(** A global environment [ge] induces a memory injection mapping
  our symbolic pointers [Vptr id ofs] to run-time pointers
  [Vptr b ofs] where [Genv.find_symbol ge id = Some b]. *)

Definition inj (b: block) :=
  match Genv.find_symbol ge b with
  | Some b' => Some (b', 0)
  | None => None
  end.

Lemma mem_empty_not_valid_pointer:
  forall b ofs, Mem.valid_pointer Mem.empty b ofs = false.
Proof.
  intros. unfold Mem.valid_pointer. destruct (Mem.perm_dec Mem.empty b ofs Cur Nonempty); auto.
  eelim Mem.perm_empty; eauto.
Qed.

Lemma mem_empty_not_weak_valid_pointer:
  forall b ofs, Mem.weak_valid_pointer Mem.empty b ofs = false.
Proof.
  intros. unfold Mem.weak_valid_pointer.
  now rewrite !mem_empty_not_valid_pointer.
Qed.

Lemma sem_cast_match:
  forall v1 ty1 ty2 m v2 v1' v2',
  sem_cast v1 ty1 ty2 m = Some v2 ->
  do_cast v1' ty1 ty2 = OK v2' ->
  Val.inject inj v1' v1 ->
  Val.inject inj v2' v2.
Proof.
  intros. unfold do_cast in H0. destruct (sem_cast v1' ty1 ty2 Mem.empty) as [v2''|] eqn:E; inv H0.
  exploit (sem_cast_inj inj Mem.empty m).
  intros. rewrite mem_empty_not_weak_valid_pointer in H2. discriminate.
  eexact E. eauto.
  intros [v' [A B]]. congruence.
Qed.

Lemma bool_val_match:
  forall v ty b v' m,
  bool_val v ty Mem.empty = Some b ->
  Val.inject inj v v' ->
  bool_val v' ty m = Some b.
Proof.
  intros. eapply bool_val_inj; eauto. intros. rewrite mem_empty_not_weak_valid_pointer in H2; discriminate.
Qed.

Lemma add_offset_match:
  forall v b ofs delta,
  Val.inject inj v (Vptr b ofs) ->
  Val.inject inj
    (if Archi.ptr64
     then Val.addl v (Vlong (Int64.repr delta))
     else Val.add v (Vint (Int.repr delta)))
    (Vptr b (Ptrofs.add ofs (Ptrofs.repr delta))).
Proof.
  intros. inv H.
- rewrite Ptrofs.add_assoc. rewrite (Ptrofs.add_commut (Ptrofs.repr delta0)).
  unfold Val.addl, Val.add; destruct Archi.ptr64 eqn:SF;
  econstructor; eauto; rewrite ! Ptrofs.add_assoc; f_equal; f_equal; symmetry; auto with ptrofs.
- unfold Val.addl, Val.add; destruct Archi.ptr64; auto.
Qed.

(** Soundness of [constval] with respect to the big-step semantics *)

Lemma constval_rvalue:
  forall m a v,
  eval_simple_rvalue empty_env m a v ->
  forall v',
  constval ge a = OK v' ->
  Val.inject inj v' v
with constval_lvalue:
  forall m a b ofs bf,
  eval_simple_lvalue empty_env m a b ofs bf ->
  forall v',
  constval ge a = OK v' ->
  bf = Full /\ Val.inject inj v' (Vptr b ofs).
Proof.
  (* rvalue *)
  induction 1; intros vres CV; simpl in CV; try (monadInv CV).
  (* val *)
  destruct v; monadInv CV; constructor.
  (* rval *)
  assert (constval ge l = OK vres) by (destruct (access_mode ty); congruence).
  exploit constval_lvalue; eauto. intros [A B]. subst bf.
  inv H1; rewrite H3 in CV; congruence.
  (* addrof *)
  eapply constval_lvalue; eauto.
  (* unop *)
  destruct (sem_unary_operation op x (typeof r1) Mem.empty) as [v1'|] eqn:E; inv EQ0.
  exploit (sem_unary_operation_inj inj Mem.empty m).
  intros. rewrite mem_empty_not_weak_valid_pointer in H2; discriminate.
  eexact E. eauto.
  intros [v' [A B]]. congruence.
  (* binop *)
  destruct (sem_binary_operation ge op x (typeof r1) x0 (typeof r2) Mem.empty) as [v1'|] eqn:E; inv EQ2.
  exploit (sem_binary_operation_inj inj Mem.empty m).
  intros. rewrite mem_empty_not_valid_pointer in H3; discriminate.
  intros. rewrite mem_empty_not_weak_valid_pointer in H3; discriminate.
  intros. rewrite mem_empty_not_weak_valid_pointer in H3; discriminate.
  intros. rewrite mem_empty_not_valid_pointer in H3; discriminate.
  eauto. eauto. eauto.
  intros [v' [A B]]. congruence.
  (* cast *)
  eapply sem_cast_match; eauto.
  (* sizeof *)
  auto.
  (* alignof *)
  auto.
  (* seqand *)
  destruct (bool_val x (typeof r1) Mem.empty) as [b|] eqn:E; inv EQ2.
  exploit bool_val_match. eexact E. eauto. instantiate (1 := m). intros E'.
  assert (b = true) by congruence. subst b.
  eapply sem_cast_match; eauto.
  destruct (bool_val x (typeof r1) Mem.empty) as [b|] eqn:E; inv EQ2.
  exploit bool_val_match. eexact E. eauto. instantiate (1 := m). intros E'.
  assert (b = false) by congruence. subst b. inv H2. auto.
  (* seqor *)
  destruct (bool_val x (typeof r1) Mem.empty) as [b|] eqn:E; inv EQ2.
  exploit bool_val_match. eexact E. eauto. instantiate (1 := m). intros E'.
  assert (b = false) by congruence. subst b.
  eapply sem_cast_match; eauto.
  destruct (bool_val x (typeof r1) Mem.empty) as [b|] eqn:E; inv EQ2.
  exploit bool_val_match. eexact E. eauto. instantiate (1 := m). intros E'.
  assert (b = true) by congruence. subst b. inv H2. auto.
  (* conditional *)
  destruct (bool_val x (typeof r1) Mem.empty) as [b'|] eqn:E; inv EQ3.
  exploit bool_val_match. eexact E. eauto. instantiate (1 := m). intros E'.
  assert (b' = b) by congruence. subst b'.
  destruct b; eapply sem_cast_match; eauto.
  (* comma *)
  auto.
  (* paren *)
  eapply sem_cast_match; eauto.

  (* lvalue *)
  induction 1; intros v' CV; simpl in CV; try (monadInv CV).
  (* var local *)
  split; auto. unfold empty_env in H. rewrite PTree.gempty in H. congruence.
  (* var_global *)
  split; auto. econstructor. unfold inj. rewrite H0. eauto. auto.
  (* deref *)
  split; eauto.
  (* field struct *)
  rewrite H0 in EQ. monadInv EQ. destruct x0; monadInv EQ2.
  unfold lookup_composite in EQ0; rewrite H1 in EQ0; monadInv EQ0.
  exploit constval_rvalue; eauto. intro MV.
  split. congruence.
  replace x with delta by congruence.
  apply (add_offset_match _ _ _ _ MV).
  (* field union *)
  rewrite H0 in EQ. monadInv EQ. destruct x0; monadInv EQ2.
  unfold lookup_composite in EQ0; rewrite H1 in EQ0; monadInv EQ0.
  exploit constval_rvalue; eauto. intro MV.
  split. congruence.
  replace x with delta by congruence. 
  apply (add_offset_match _ _ _ _ MV).
Qed.

Lemma constval_simple:
  forall a v, constval ge a = OK v -> simple a.
Proof.
  induction a; simpl; intros vx CV; try (monadInv CV); eauto.
  destruct (access_mode ty); discriminate || eauto.
  intuition eauto.
Qed.

(** Soundness of [constval] with respect to the reduction semantics. *)

Theorem constval_steps:
  forall f r m v v' ty m',
  star step ge (ExprState f r Kstop empty_env m) E0 (ExprState f (Eval v' ty) Kstop empty_env m') ->
  constval ge r = OK v ->
  m' = m /\ ty = typeof r /\ Val.inject inj v v'.
Proof.
  intros. exploit eval_simple_steps; eauto. eapply constval_simple; eauto.
  intros [A [B C]]. intuition. eapply constval_rvalue; eauto.
Qed.

(** * Correctness of operations over the initialization state *)

(** ** Properties of the in-memory bytes denoted by initialization data *)

Local Notation boid := (Genv.bytes_of_init_data (genv_genv ge)).
Local Notation boidl := (Genv.bytes_of_init_data_list (genv_genv ge)).

Lemma boidl_app: forall il2 il1,
  boidl (il1 ++ il2) = boidl il1 ++ boidl il2.
Proof.
  induction il1 as [ | il il1]; simpl. auto. rewrite app_ass. f_equal; auto.
Qed.

Corollary boidl_rev_cons: forall i il,
  boidl (rev il ++ i :: nil) = boidl (rev il) ++ boid i.
Proof.
  intros. rewrite boidl_app. simpl. rewrite <- app_nil_end. auto.
Qed. 

Definition byte_of_int (n: int) := Byte.repr (Int.unsigned n).

Lemma byte_of_int_of_byte: forall b, byte_of_int (int_of_byte b) = b.
Proof.
  intros. unfold int_of_byte, byte_of_int.
  rewrite Int.unsigned_repr, Byte.repr_unsigned. auto.
  assert(Byte.max_unsigned < Int.max_unsigned) by reflexivity.
  generalize (Byte.unsigned_range_2 b). lia.
Qed.

Lemma inj_bytes_1: forall n,
  inj_bytes (encode_int 1 n) = Byte (Byte.repr n) :: nil.
Proof.
  intros. unfold encode_int, bytes_of_int, rev_if_be. destruct Archi.big_endian; auto.
Qed.

Lemma inj_bytes_byte: forall b,
  inj_bytes (encode_int 1 (Int.unsigned (int_of_byte b))) = Byte b :: nil.
Proof.
  intros. rewrite inj_bytes_1. do 2 f_equal. apply byte_of_int_of_byte.
Qed.

Lemma boidl_init_ints8: forall l,
  boidl (map Init_int8 l) = inj_bytes (map byte_of_int l).
Proof.
  induction l as [ | i l]; simpl. auto. rewrite inj_bytes_1; simpl. f_equal; auto.
Qed.

Lemma boidl_init_bytes: forall l,
  boidl (map Init_byte l) = inj_bytes l.
Proof.
  induction l as [ | b l]; simpl. auto. rewrite inj_bytes_byte, IHl. auto.
Qed.

Lemma boidl_ints8: forall i n,
  boidl (repeat (Init_int8 i) n) = repeat (Byte (byte_of_int i)) n.
Proof.
  induction n; simpl. auto. rewrite inj_bytes_1. simpl; f_equal; auto.
Qed.

(** ** Properties of operations over list of initialization data *)

Lemma add_rev_bytes_spec: forall l il,
  add_rev_bytes l il = List.map Init_byte (List.rev l) ++ il.
Proof.
  induction l as [ | b l]; intros; simpl.
- auto.
- rewrite IHl. rewrite map_app. simpl. rewrite app_ass. auto.
Qed.

Lemma add_rev_bytes_spec': forall l il,
  List.rev (add_rev_bytes l il) = List.rev il ++ List.map Init_byte l.
Proof.
  intros. rewrite add_rev_bytes_spec. rewrite rev_app_distr, map_rev, rev_involutive. auto.
Qed.

Lemma add_zeros_spec: forall n il,
  0 <= n ->
  add_zeros n il = List.repeat (Init_int8 Int.zero) (Z.to_nat n) ++ il.
Proof.
  intros.
  unfold add_zeros; rewrite iter_nat_of_Z by auto; rewrite Zabs2Nat.abs_nat_nonneg by auto.
  induction (Z.to_nat n); simpl. auto. f_equal; auto.
Qed.

Lemma decompose_spec: forall il depth bl il',
  decompose il depth = OK (bl, il') ->
  exists nl, il = List.map Init_int8 nl ++ il'
          /\ bl = List.map byte_of_int (rev nl)
          /\ List.length nl = Z.to_nat depth.
Proof.
  assert (REC: forall il accu depth bl il',
               decompose_rec accu il depth = OK (bl, il') ->
               exists nl, il = List.map Init_int8 nl ++ il'
                       /\ bl = List.map byte_of_int (rev nl) ++ accu
                       /\ List.length nl = Z.to_nat depth).
  { induction il as [ | i il ]; intros until il'; intros D; simpl in D.
  - destruct (zle depth 0); inv D.
    exists (@nil int); simpl. rewrite Z_to_nat_neg by auto. auto.
  - destruct (zle depth 0). 
    + inv D. exists (@nil int); simpl. rewrite Z_to_nat_neg by auto. auto.
    + destruct i; try discriminate.
      apply IHil in D; destruct D as (nl & P & Q & R).
      exists (i :: nl); simpl; split. congruence. split.
      rewrite map_app. simpl. rewrite app_ass. exact Q.
      rewrite R, <- Z2Nat.inj_succ by lia. f_equal; lia.
  }
  intros. apply REC in H. destruct H as (nl & P & Q & R). rewrite app_nil_r in Q.
  exists nl; auto.
Qed.

Lemma list_repeat_app: forall (A: Type) (a: A) n2 n1,
  List.repeat a n1 ++ List.repeat a n2 = List.repeat a (n1 + n2)%nat.
Proof.
  induction n1; simpl; congruence.
Qed.

Lemma list_rev_repeat: forall (A: Type) (a: A) n,
  rev (List.repeat a n) = List.repeat a n.
Proof.
  induction n; simpl. auto. rewrite IHn. change (a :: nil) with (repeat a 1%nat).
  rewrite list_repeat_app. rewrite Nat.add_comm. auto. 
Qed.

Lemma normalize_boidl: forall il depth il',
  normalize il depth = OK il' ->
  boidl (rev il') = boidl (rev il).
Proof.
  induction il as [ | i il]; simpl; intros depth il' AT.
- destruct (zle depth 0); inv AT. auto.
- destruct (zle depth 0). inv AT. auto.
  destruct i;
  try (monadInv AT; simpl;
       rewrite ? add_rev_bytes_spec', ? boidl_rev_cons, ? boidl_app, ? boidl_init_bytes;
       erewrite IHil by eauto; reflexivity).
  set (n := Z.max 0 z) in *. destruct (zle n depth); monadInv AT.
  + rewrite add_zeros_spec, rev_app_distr, ! boidl_app by lia.
    erewrite IHil by eauto. f_equal.
    rewrite list_rev_repeat. simpl. rewrite app_nil_r, boidl_ints8.
    f_equal. unfold n. apply Z.max_case_strong; intros; auto. rewrite ! Z_to_nat_neg by lia. auto.
  + rewrite add_zeros_spec, rev_app_distr, !boidl_app by lia.
    simpl. rewrite boidl_rev_cons, list_rev_repeat. simpl.
    rewrite app_ass, app_nil_r, !boidl_ints8. f_equal.
    rewrite list_repeat_app. f_equal. rewrite <- Z2Nat.inj_add by lia.
    unfold n. apply Z.max_case_strong; intros; f_equal; lia.
Qed.

Lemma trisection_boidl: forall il depth sz bytes1 bytes2 il',
  trisection il depth sz = OK (bytes1, bytes2, il') ->
  boidl (rev il) = boidl (rev il') ++ inj_bytes bytes2 ++ inj_bytes bytes1
  /\ length bytes1 = Z.to_nat depth
  /\ length bytes2 = Z.to_nat sz.
Proof.
  unfold trisection; intros. monadInv H.
  apply normalize_boidl in EQ. rewrite <- EQ.
  apply decompose_spec in EQ1. destruct EQ1 as (nl1 & A1 & B1 & C1).
  apply decompose_spec in EQ0. destruct EQ0 as (nl2 & A2 & B2 & C2).
  split.
- rewrite A1, A2, !rev_app_distr, !boidl_app, app_ass.
  rewrite <- !map_rev, !boidl_init_ints8. rewrite <- B1, <- B2. auto.
- rewrite B1, B2, !map_length, !rev_length. auto.
Qed. 

Lemma store_init_data_loadbytes:
  forall m b p i m',
  Genv.store_init_data ge m b p i = Some m' ->
  match i with Init_space _ => False | _ => True end ->
  Mem.loadbytes m' b p (init_data_size i) = Some (boid i).
Proof.
  intros; destruct i; simpl in H; try apply (Mem.loadbytes_store_same _ _ _ _ _ _ H).
- contradiction.
- rewrite Genv.init_data_size_addrof. simpl.
  destruct (Genv.find_symbol ge i) as [b'|]; try discriminate.
  rewrite (Mem.loadbytes_store_same _ _ _ _ _ _ H).
  unfold encode_val, Mptr; destruct Archi.ptr64; reflexivity.
Qed.

(** ** Validity and size of initialization data *)

Definition idvalid (i: init_data) : Prop :=
  match i with
  | Init_addrof symb ofs => exists b, Genv.find_symbol ge symb = Some b
  | _ => True
  end.

Fixpoint idlvalid (p: Z) (il: list init_data) {struct il} : Prop :=
  match il with
  | nil => True
  | i1 :: il =>
        (Genv.init_data_alignment i1 | p)
     /\ idvalid i1
     /\ idlvalid (p + init_data_size i1) il
  end.

Lemma idlvalid_app: forall l2 l1 pos,
  idlvalid pos (l1 ++ l2) <-> idlvalid pos l1 /\ idlvalid (pos + init_data_list_size l1) l2.
Proof.
  induction l1 as [ | d l1]; intros; simpl.
- rewrite Z.add_0_r; tauto.
- rewrite IHl1. rewrite Z.add_assoc. tauto.
Qed.

Lemma add_rev_bytes_valid: forall il bl,
  idlvalid 0 (rev il) -> idlvalid 0 (rev (add_rev_bytes bl il)).
Proof.
  intros. rewrite add_rev_bytes_spec, rev_app_distr, idlvalid_app. split; auto.
  generalize (rev bl) (0 + init_data_list_size (rev il)). induction l; simpl; intros.
  auto.
  rewrite idlvalid_app; split; auto. simpl. auto using Z.divide_1_l.
Qed.

Lemma add_zeros_valid: forall il n,
  0 <= n -> idlvalid 0 (rev il) -> idlvalid 0 (rev (add_zeros n il)).
Proof.
  intros. rewrite add_zeros_spec, rev_app_distr, idlvalid_app by auto.
  split; auto.
  generalize (Z.to_nat n) (0 + init_data_list_size (rev il)). induction n0; simpl; intros.
  auto.
  rewrite idlvalid_app; split; auto. simpl. auto using Z.divide_1_l.
Qed.

Lemma normalize_valid: forall il depth il',
  normalize il depth = OK il' -> idlvalid 0 (rev il) -> idlvalid 0 (rev il').
Proof.
  induction il as [ | i il]; simpl; intros.
- destruct (zle depth 0); inv H. simpl. tauto.
- destruct (zle depth 0). inv H. auto.
  rewrite idlvalid_app in H0; destruct H0.
  destruct i; try (monadInv H; apply add_rev_bytes_valid; eapply IHil; eauto).
  + monadInv H. simpl. rewrite idlvalid_app; split. eauto. simpl; auto using Z.divide_1_l. 
  + destruct (zle (Z.max 0 z)); monadInv H.
    * apply add_zeros_valid. lia. eauto.
    * apply add_zeros_valid. lia. simpl. rewrite idlvalid_app; split. auto. simpl; auto using Z.divide_1_l.
Qed.

Lemma trisection_valid: forall il depth sz bytes1 bytes2 il',
  trisection il depth sz = OK (bytes1, bytes2, il') ->
  idlvalid 0 (rev il) ->
  idlvalid 0 (rev il').
Proof.
  unfold trisection; intros. monadInv H.
  apply decompose_spec in EQ1. destruct EQ1 as (nl1 & A1 & B1 & C1).
  apply decompose_spec in EQ0. destruct EQ0 as (nl2 & A2 & B2 & C2).
  exploit normalize_valid; eauto. rewrite A1, A2, !rev_app_distr, !idlvalid_app.
  tauto.
Qed.

Lemma init_data_size_boid: forall i,
  init_data_size i = Z.of_nat (length (boid i)).
Proof.
  intros. destruct i; simpl; rewrite ?length_inj_bytes, ?encode_int_length; auto.
- rewrite repeat_length. rewrite Z_to_nat_max; auto.
- destruct (Genv.find_symbol ge i), Archi.ptr64; reflexivity.
Qed.

Lemma init_data_list_size_boidl: forall il,
  init_data_list_size il = Z.of_nat (length (boidl il)).
Proof.
  induction il as [ | i il]; simpl. auto. 
  rewrite app_length, init_data_size_boid. lia.
Qed.

Lemma init_data_list_size_app: forall l1 l2,
  init_data_list_size (l1 ++ l2) = init_data_list_size l1 + init_data_list_size l2.
Proof.
  induction l1 as [ | i l1]; intros; simpl. auto. rewrite IHl1; lia.
Qed.

(** ** Memory areas that are initialized to zeros *)

Definition reads_as_zeros (m: mem) (b: block) (from to: Z) : Prop :=
  forall i, from <= i < to -> Mem.loadbytes m b i 1 = Some (Byte Byte.zero :: nil).

Lemma reads_as_zeros_mono: forall m b from1 from2 to1 to2,
  reads_as_zeros m b from1 to1 -> from1 <= from2 -> to2 <= to1 ->
  reads_as_zeros m b from2 to2.
Proof.
  intros; red; intros. apply H; lia.
Qed.

Remark reads_as_zeros_unchanged:
  forall (P: block -> Z -> Prop) m b from to m',
  reads_as_zeros m b from to ->
  Mem.unchanged_on P m m' ->
  (forall i, from <= i < to -> P b i) ->
  reads_as_zeros m' b from to.
Proof.
  intros; red; intros. eapply Mem.loadbytes_unchanged_on; eauto.
  intros; apply H1. lia.
Qed.

Lemma reads_as_zeros_loadbytes: forall m b from to,
  reads_as_zeros m b from to ->
  forall len pos, from <= pos -> pos + len <= to -> 0 <= len ->
  Mem.loadbytes m b pos len = Some (repeat (Byte Byte.zero) (Z.to_nat len)).
Proof.
  intros until to; intros RZ.
  induction len using (well_founded_induction (Zwf_well_founded 0)).
  intros. destruct (zeq len 0).
- subst len. rewrite Mem.loadbytes_empty by lia. auto.
- replace (Z.to_nat len) with (S (Z.to_nat (len - 1))).
  change (repeat (Byte Byte.zero) (S (Z.to_nat (len - 1))))
    with ((Byte Byte.zero :: nil) ++ repeat (Byte Byte.zero) (Z.to_nat (len - 1))).
  replace len with (1 + (len - 1)) at 1 by lia. 
  apply Mem.loadbytes_concat; try lia.
  + apply RZ. lia.
  + apply H; unfold Zwf; lia.
  + rewrite <- Z2Nat.inj_succ by lia. f_equal; lia. 
Qed.

Lemma reads_as_zeros_equiv: forall m b from to,
  reads_as_zeros m b from to <-> Genv.readbytes_as_zero m b from (to - from).
Proof.
  intros; split; intros.
- red; intros. set (len := Z.of_nat n).
  replace n with (Z.to_nat len) by apply Nat2Z.id.
  eapply reads_as_zeros_loadbytes; eauto. lia. lia.
- red; intros. red in H. apply (H i 1%nat). lia. lia.
Qed.

(** ** Semantic correctness of state operations *)

(** Semantic interpretation of states. *)

Record match_state (s: state) (m: mem) (b: block) : Prop := {
  match_range:
    0 <= s.(curr) <= s.(total_size);
  match_contents:
    Mem.loadbytes m b 0 s.(curr) = Some (boidl (rev s.(init)));
  match_valid:
    idlvalid 0 (rev s.(init));
  match_uninitialized:
    reads_as_zeros m b s.(curr) s.(total_size)
}.

Lemma match_size: forall s m b,
  match_state s m b ->
  init_data_list_size (rev s.(init)) = s.(curr).
Proof.
  intros. rewrite init_data_list_size_boidl.
  erewrite Mem.loadbytes_length by (eapply match_contents; eauto).
  apply Z2Nat.id. eapply match_range; eauto.
Qed.

Lemma curr_pad_to: forall s pos,
  curr s <= curr (pad_to s pos) /\ pos <= curr (pad_to s pos).
Proof.
  unfold pad_to; intros. destruct (zle pos (curr s)); simpl; lia.
Qed.

Lemma total_size_pad_to: forall s pos,
  total_size (pad_to s pos) = total_size s.
Proof.
  unfold pad_to; intros. destruct (zle pos (curr s)); auto.
Qed.

Lemma pad_to_correct: forall pos s m b,
  match_state s m b -> pos <= s.(total_size) ->
  match_state (pad_to s pos) m b.
Proof.
  intros. unfold pad_to. destruct (zle pos (curr s)); auto.
  destruct H; constructor; simpl; intros.
- lia.
- rewrite boidl_rev_cons. simpl.
  replace pos with (s.(curr) + (pos - s.(curr))) at 1 by lia.
  apply Mem.loadbytes_concat; try lia.
    * auto.
    * eapply reads_as_zeros_loadbytes; eauto. lia. lia. lia.
- rewrite idlvalid_app. split; auto. simpl. intuition auto using Z.divide_1_l.
- eapply reads_as_zeros_mono; eauto; lia.
Qed.

Lemma trisection_correct: forall s m b pos sz bytes1 bytes2 il,
  match_state s m b ->
  trisection s.(init) (s.(curr) - (pos + sz)) sz = OK (bytes1, bytes2, il) ->
  0 <= pos -> pos + sz <= s.(curr) -> 0 <= sz ->
  Mem.loadbytes m b 0 pos = Some (boidl (rev il))
  /\ Mem.loadbytes m b pos sz = Some (inj_bytes bytes2)
  /\ Mem.loadbytes m b (pos + sz) (s.(curr) - (pos + sz)) = Some (inj_bytes bytes1).
Proof.
  intros. apply trisection_boidl in H0. destruct H0 as (A & B & C).
  set (depth := curr s - (pos + sz)) in *.
  pose proof (match_contents _ _ _ H) as D.
  replace (curr s) with ((pos + sz) + depth) in D by lia.
  exploit Mem.loadbytes_split. eexact D. lia. lia.
  rewrite Z.add_0_l. intros (bytes0 & bytes1' & LB0 & LB1 & E1).
  exploit Mem.loadbytes_split. eexact LB0. lia. lia.
  rewrite Z.add_0_l. intros (bytes3 & bytes2' & LB3 & LB2 & E2).
  rewrite A in E1. rewrite <- app_ass in E1.
  exploit list_append_injective_r. eexact E1.
  { unfold inj_bytes; rewrite map_length. erewrite Mem.loadbytes_length; eauto. }
  intros (E3 & E4).
  rewrite E2 in E3.
  exploit list_append_injective_r. eexact E3.
  { unfold inj_bytes; rewrite map_length. erewrite Mem.loadbytes_length; eauto. }
  intros (E5 & E6).
  intuition congruence.
Qed.

Remark decode_int_zero_ext: forall n bytes,
  0 <= n <= 4 -> n = Z.of_nat (length bytes) ->
  Int.zero_ext (n * 8) (Int.repr (decode_int bytes)) = Int.repr (decode_int bytes).
Proof.
  intros.
  assert (0 <= decode_int bytes < two_p (n * 8)).
  { rewrite H0. replace (length bytes) with (length (rev_if_be bytes)). 
    apply int_of_bytes_range.
    apply rev_if_be_length. }
  assert (two_p (n * 8) <= Int.modulus).
  { apply (two_p_monotone (n * 8) 32); lia. } 
  unfold Int.zero_ext.
  rewrite Int.unsigned_repr by (unfold Int.max_unsigned; lia).
  rewrite Zbits.Zzero_ext_mod by lia.
  rewrite Zmod_small by auto. auto.
Qed.

Theorem load_int_correct: forall s m b pos isz i v,
  match_state s m b ->
  load_int s pos isz = OK i ->
  Mem.load (chunk_for_carrier isz) m b pos = Some v ->
  v = Vint i.
Proof.
  intros until v; intros MS RI LD.
  exploit Mem.load_valid_access. eauto. intros [PERM ALIGN].
  unfold load_int in RI. 
  set (chunk := chunk_for_carrier isz) in *.
  set (sz := size_chunk chunk) in *.
  assert (sz > 0) by (apply size_chunk_pos).
  set (s1 := pad_to s (pos + sz)) in *.
  assert (pos + sz <= curr s1) by (apply curr_pad_to).
  monadInv RI. InvBooleans. destruct x as [[bytes1 bytes2] il].
  assert (MS': match_state s1 m b) by (apply pad_to_correct; auto).
  exploit trisection_correct; eauto. lia.
  intros (L1 & L2 & L3).
  assert (LEN: Z.of_nat (length bytes2) = sz).
  { apply Mem.loadbytes_length in L2. unfold inj_bytes in L2.
    rewrite map_length in L2. rewrite L2. apply Z2Nat.id; lia. }
  exploit Mem.loadbytes_load. eexact L2. exact ALIGN. rewrite LD. 
  unfold decode_val. rewrite proj_inj_bytes. intros E; inv E; inv EQ0.
  unfold chunk, chunk_for_carrier; destruct isz; f_equal.
  - apply (decode_int_zero_ext 1). lia. auto.
  - apply (decode_int_zero_ext 2). lia. auto.
  - apply (decode_int_zero_ext 1). lia. auto.
Qed.

Remark loadbytes_concat_3: forall m b ofs1 len1 l1 ofs2 len2 l2 ofs3 len3 l3 len,
  Mem.loadbytes m b ofs1 len1 = Some l1 ->
  Mem.loadbytes m b ofs2 len2 = Some l2 ->
  Mem.loadbytes m b ofs3 len3 = Some l3 ->
  ofs2 = ofs1 + len1 -> ofs3 = ofs2 + len2 -> 0 <= len1 -> 0 <= len2 -> 0 <= len3 ->
  len = len1 + len2 + len3 ->
  Mem.loadbytes m b ofs1 len = Some (l1 ++ l2 ++ l3).
Proof.
  intros. rewrite H7, <- Z.add_assoc. apply Mem.loadbytes_concat. auto.
  apply Mem.loadbytes_concat. rewrite <- H2; auto. rewrite <- H2, <- H3; auto.
  lia. lia. lia. lia.
Qed. 

Theorem store_data_correct: forall s m b pos i s' m',
  match_state s m b ->
  store_data s pos i = OK s' ->
  Genv.store_init_data ge m b pos i = Some m' ->
  match i with Init_space _ => False | _ => True end ->
  match_state s' m' b.
Proof.
  intros until m'; intros MS ST SI NOSPACE.
  exploit Genv.store_init_data_aligned; eauto. intros ALIGN.
  assert (VALID: idvalid i).
  { destruct i; simpl; auto. simpl in SI. destruct (Genv.find_symbol ge i); try discriminate. exists b0; auto. }
  unfold store_data in ST.
  set (sz := init_data_size i) in *.
  assert (sz >= 0) by (apply init_data_size_pos).
  set (s1 := pad_to s (pos + sz)) in *.
  monadInv ST. InvBooleans.
  assert (U: Mem.unchanged_on (fun b i => ~(pos <= i < pos + sz)) m m').
  { eapply Genv.store_init_data_unchanged. eauto. tauto. }
  exploit store_init_data_loadbytes; eauto. fold sz. intros D.
  destruct (zle (curr s) pos).
- inv ST.
  set (il := if zlt (curr s) pos then Init_space (pos - curr s) :: init s else init s).
  assert (IL: boidl (rev il) = boidl (rev (init s)) ++ repeat (Byte Byte.zero) (Z.to_nat (pos - curr s))).
  { unfold il; destruct (zlt (curr s) pos).
  - simpl rev. rewrite boidl_rev_cons. simpl. auto.
  - rewrite Z_to_nat_neg by lia. simpl. rewrite app_nil_r; auto.
  }
  constructor; simpl; intros.
  + lia.
  + rewrite boidl_rev_cons, IL, app_ass.
    apply loadbytes_concat_3 with (len1 := curr s) (ofs2 := curr s) (len2 := pos - curr s) (ofs3 := pos) (len3 := sz); try lia.
    * eapply Mem.loadbytes_unchanged_on; eauto.
      intros. simpl. lia.
      eapply match_contents; eauto.
    * eapply Mem.loadbytes_unchanged_on; eauto.
      intros. simpl. lia.
      eapply reads_as_zeros_loadbytes. eapply match_uninitialized; eauto. lia. lia. lia.
    * exact D.
    * eapply match_range; eauto.
  + rewrite idlvalid_app; split.
    * unfold il; destruct (zlt (curr s) pos).
      ** simpl; rewrite idlvalid_app; split. eapply match_valid; eauto. simpl. auto using Z.divide_1_l.
      ** eapply match_valid; eauto.
    * simpl.
      replace (init_data_list_size (rev il)) with pos. tauto.
      unfold il; destruct (zlt (curr s) pos).
      ** simpl; rewrite init_data_list_size_app; simpl.
         erewrite match_size by eauto. lia.
      ** erewrite match_size by eauto. lia.
  + eapply reads_as_zeros_unchanged; eauto.
    eapply reads_as_zeros_mono. eapply match_uninitialized; eauto. lia. lia.
    intros. simpl. lia.
- monadInv ST. destruct x as [[bytes1 bytes2] il]. inv EQ0.
  assert (pos + sz <= curr s1) by (apply curr_pad_to).
  assert (MS': match_state s1 m b) by (apply pad_to_correct; auto).
  exploit trisection_correct; eauto. lia.
  intros (L1 & L2 & L3).
  constructor; simpl; intros.
  + eapply match_range; eauto.
  + rewrite add_rev_bytes_spec, rev_app_distr; simpl; rewrite app_ass; simpl.
    rewrite <- map_rev, rev_involutive.
    rewrite boidl_app. simpl. rewrite boidl_init_bytes.
    apply loadbytes_concat_3 with (len1 := pos) (ofs2 := pos) (len2 := sz) (ofs3 := pos + sz)
                                  (len3 := curr s1 - (pos + sz)); try lia.
    * eapply Mem.loadbytes_unchanged_on; eauto.
      intros. simpl. lia.
    * exact D.
    * eapply Mem.loadbytes_unchanged_on; eauto.
      intros. simpl. lia.
  + apply add_rev_bytes_valid. simpl; rewrite idlvalid_app; split.
    * eapply trisection_valid; eauto. eapply match_valid; eauto.
    * rewrite init_data_list_size_boidl. erewrite Mem.loadbytes_length by eauto.
      rewrite Z2Nat.id by lia. simpl. tauto.
  + eapply reads_as_zeros_unchanged; eauto. eapply match_uninitialized; eauto.
    intros. simpl. lia.
Qed.

Corollary store_int_correct: forall s m b pos isz n s' m',
  match_state s m b ->
  store_int s pos isz n = OK s' ->
  Mem.store (chunk_for_carrier isz) m b pos (Vint n) = Some m' ->
  match_state s' m' b.
Proof.
  intros. eapply store_data_correct; eauto.
- destruct isz; exact H1.
- destruct isz; exact I.
Qed.

Theorem init_data_list_of_state_correct: forall s m b il b' m1,
  match_state s m b ->
  init_data_list_of_state s = OK il ->
  Mem.range_perm m1 b' 0 s.(total_size) Cur Writable ->
  reads_as_zeros m1 b' 0 s.(total_size) ->
  exists m2,
     Genv.store_init_data_list ge m1 b' 0 il = Some m2
  /\ Mem.loadbytes m2 b' 0 (init_data_list_size il) = Mem.loadbytes m b 0 s.(total_size).
Proof.
  intros. unfold init_data_list_of_state in H0; monadInv H0. rename l into LE.
  set (s1 := pad_to s s.(total_size)) in *.
  assert (MS1: match_state s1 m b) by (apply pad_to_correct; auto; lia).
  apply reads_as_zeros_equiv in H2. rewrite Z.sub_0_r in H2.
  assert (R: rev' (init s1) = rev (init s1)).
  { unfold rev'. rewrite <- rev_alt. auto. }
  assert (C: curr s1 = total_size s).
  { unfold s1, pad_to. destruct zle; simpl; lia. }
  assert (A: Genv.init_data_list_aligned 0 (rev (init s1))).
  { exploit match_valid; eauto. generalize (rev (init s1)) 0.
    induction l as [ | i l]; simpl; intuition. }
  assert (B: forall id ofs, In (Init_addrof id ofs) (rev (init s1)) ->
             exists b, Genv.find_symbol ge id = Some b).
  { intros id ofs. exploit match_valid; eauto. generalize (rev (init s1)) 0.
    induction l as [ | i l]; simpl; intuition eauto. subst i; assumption. }
  exploit Genv.store_init_data_list_exists.
  2: eexact A. 2: eexact B.
  erewrite match_size by eauto. rewrite C. eauto.
  intros (m2 & ST). exists m2; split.
- rewrite R. auto.
- rewrite R. transitivity (Some (boidl (rev (init s1)))).
  + eapply Genv.store_init_data_list_loadbytes; eauto.
    erewrite match_size, C by eauto. auto.
  + symmetry. rewrite <- C. eapply match_contents; eauto.
Qed.

(** ** Total size properties *)

Lemma total_size_store_data: forall s pos i s',
  store_data s pos i = OK s' -> total_size s' = total_size s.
Proof.
  unfold store_data; intros. monadInv H. destruct (zle (curr s) pos); monadInv H.
- auto.
- destruct x as [[bytes1 bytes2] il2]. inv EQ0. simpl. apply total_size_pad_to.
Qed.

Lemma total_size_transl_init_bitfield: forall ce s ty sz p w i pos s',
  transl_init_bitfield ce s ty sz p w i pos = OK s' -> total_size s' = total_size s.
Proof.
  unfold transl_init_bitfield; intros. destruct i; monadInv H. destruct x; monadInv EQ0.
  eapply total_size_store_data. eexact EQ2.
Qed.

Lemma total_size_transl_init_rec: forall ce s ty i pos s',
  transl_init_rec ce s ty i pos = OK s' -> total_size s' = total_size s
with total_size_transl_init_array: forall ce s tyelt il pos s',
  transl_init_array ce s tyelt il pos = OK s' -> total_size s' = total_size s
with total_size_transl_init_struct: forall ce s ms il base pos s',
  transl_init_struct ce s ms il base pos = OK s' -> total_size s' = total_size s.
Proof.
- destruct i; simpl; intros.
  + monadInv H; eauto using total_size_store_data.
  + destruct ty; monadInv H. eauto.
  + destruct ty; monadInv H. destruct (co_su x); try discriminate. eauto.
  + destruct ty; monadInv H. destruct (co_su x); monadInv EQ0. destruct x2.
    * eauto.
    * eauto using total_size_transl_init_bitfield.
- destruct il; simpl; intros.
  + inv H; auto.
  + monadInv H. transitivity (total_size x); eauto.
- destruct il; simpl; intros.
  + inv H; auto.
  + revert ms pos H. induction ms; intros.
    * inv H.
    * destruct (member_not_initialized a). eapply IHms; eauto.
      monadInv H. transitivity (total_size x1). eauto.
      destruct x0; eauto using total_size_transl_init_bitfield.
Qed.

(** * Soundness of the translation of initializers *)

(** Soundness for single initializers. *)

<<<<<<< HEAD
Theorem transl_init_single_steps:
  forall ty a data f m v1 ty1 m' v cp chunk b ofs m'',
  transl_init_single ge ty a = OK data ->
  star step ge (ExprState f a Kstop empty_env m) E0 (ExprState f (Eval v1 ty1) Kstop empty_env m') ->
  sem_cast v1 ty1 ty m' = Some v ->
  access_mode ty = By_value chunk ->
  Mem.store chunk m' b ofs v cp = Some m'' ->
  Genv.store_init_data ge m b ofs data cp = Some m''.
=======
Inductive exec_assign: mem -> block -> Z -> bitfield -> type -> val -> mem -> Prop :=
  | exec_assign_full: forall m b ofs ty v m' chunk,
      access_mode ty = By_value chunk ->
      Mem.store chunk m b ofs v = Some m' ->
      exec_assign m b ofs Full ty v m'
  | exec_assign_bits: forall m b ofs sz sg sg1 attr pos width ty n m' c,
      type_is_volatile ty = false ->
      0 <= pos -> 0 < width -> pos + width <= bitsize_intsize sz ->
      sg1 = (if zlt width (bitsize_intsize sz) then Signed else sg) ->
      Mem.load (chunk_for_carrier sz) m b ofs = Some (Vint c) ->
      Mem.store (chunk_for_carrier sz) m b ofs
                (Vint (Int.bitfield_insert (first_bit sz pos width) width c n)) = Some m' ->
      exec_assign m b ofs (Bits sz sg pos width) (Tint sz sg1 attr) (Vint n) m'.

Lemma transl_init_single_sound:
  forall ty a data f m v1 ty1 m' v b ofs m'',
  transl_init_single ge ty a = OK data ->
  star step ge (ExprState f a Kstop empty_env m) E0 (ExprState f (Eval v1 ty1) Kstop empty_env m') ->
  sem_cast v1 ty1 ty m' = Some v ->
  exec_assign m' b ofs Full ty v m'' ->
  Genv.store_init_data ge m b ofs data = Some m''
  /\ match data with Init_space _ => False | _ => True end.
>>>>>>> db8a63f2
Proof.
  intros until m''; intros TR STEPS CAST ASG.
  monadInv TR. monadInv EQ. 
  exploit constval_steps; eauto. intros [A [B C]]. subst m' ty1.
  exploit sem_cast_match; eauto. intros D.
  inv ASG. rename H into A. unfold Genv.store_init_data. inv D.
- (* int *)
  remember Archi.ptr64 as ptr64.  destruct ty; try discriminate EQ0.
+ destruct i0; inv EQ0.
  destruct s; simpl in A; inv A. rewrite <- Mem.store_signed_unsigned_8; auto. auto.
  destruct s; simpl in A; inv A. rewrite <- Mem.store_signed_unsigned_16; auto. auto.
  simpl in A; inv A. auto.
  simpl in A; inv A. auto.
+ destruct ptr64; inv EQ0. simpl in A; unfold Mptr in A; rewrite <- Heqptr64 in A; inv A. auto.
- (* Long *)
  remember Archi.ptr64 as ptr64. destruct ty; monadInv EQ0.
+ simpl in A; inv A. auto.
+ simpl in A; unfold Mptr in A; rewrite <- Heqptr64 in A; inv A. auto.
- (* float *)
  destruct ty; try discriminate.
  destruct f1; inv EQ0; simpl in A; inv A; auto.
- (* single *)
  destruct ty; try discriminate.
  destruct f1; inv EQ0; simpl in A; inv A; auto.
- (* pointer *)
  unfold inj in H.
  assert (X: data = Init_addrof b1 ofs1 /\ chunk = Mptr).
  { remember Archi.ptr64 as ptr64.
    destruct ty; inversion EQ0.
    - destruct i; monadInv H2. unfold Mptr. rewrite <- Heqptr64. inv A; auto.
    - monadInv H2. unfold Mptr. rewrite <- Heqptr64. inv A; auto.
    - inv A; auto.
  }
  destruct X; subst. destruct (Genv.find_symbol ge b1); inv H.
  rewrite Ptrofs.add_zero in H0. auto.
- (* undef *)
  discriminate.
Qed.

(* Hypothesis ce_consistent: composite_env_consistent ge. *)

(** A semantics for general initializers *)

Definition dummy_function := mkfunction default_compartment Tvoid cc_default nil nil Sskip.

Fixpoint initialized_fields_of_struct (ms: members) (pos: Z) : res (list (Z * bitfield * type)) :=
  match ms with
  | nil =>
      OK nil
  | m :: ms' =>
      let pos' := next_field ge.(genv_cenv) pos m in
      if member_not_initialized m
      then initialized_fields_of_struct ms' pos'
      else
        do ofs_bf <- layout_field ge.(genv_cenv) pos m;
        do l <- initialized_fields_of_struct ms' pos';
        OK ((ofs_bf, type_member m) :: l)
  end.

<<<<<<< HEAD
Inductive exec_init: mem -> block -> Z -> type -> initializer -> compartment -> mem -> Prop :=
  | exec_init_single: forall m b ofs ty a v1 ty1 chunk m' v cp m'',
      star step ge (ExprState dummy_function a Kstop empty_env m)
                E0 (ExprState dummy_function (Eval v1 ty1) Kstop empty_env m') ->
      sem_cast v1 ty1 ty m' = Some v ->
      access_mode ty = By_value chunk ->
      Mem.store chunk m' b ofs v cp = Some m'' ->
      exec_init m b ofs ty (Init_single a) cp m''
  | exec_init_array_: forall m b ofs ty sz a il cp m',
      exec_init_array m b ofs ty sz il cp m' ->
      exec_init m b ofs (Tarray ty sz a) (Init_array il) cp m'
  | exec_init_struct: forall m b ofs id a il co cp m',
      ge.(genv_cenv)!id = Some co -> co_su co = Struct ->
      exec_init_list m b ofs (fields_of_struct (co_members co) 0) il cp m' ->
      exec_init m b ofs (Tstruct id a) (Init_struct il) cp m'
  | exec_init_union: forall m b ofs id a f i ty co cp m',
      ge.(genv_cenv)!id = Some co -> co_su co = Union ->
      field_type f (co_members co) = OK ty ->
      exec_init m b ofs ty i cp m' ->
      exec_init m b ofs (Tunion id a) (Init_union f i) cp m'
=======
Inductive exec_init: mem -> block -> Z -> bitfield -> type -> initializer -> mem -> Prop :=
  | exec_init_single_: forall m b ofs bf ty a v1 ty1 m' v m'',
      star step ge (ExprState dummy_function a Kstop empty_env m)
                E0 (ExprState dummy_function (Eval v1 ty1) Kstop empty_env m') ->
      sem_cast v1 ty1 ty m' = Some v ->
      exec_assign m' b ofs bf ty v m'' ->
      exec_init m b ofs bf ty (Init_single a) m''
  | exec_init_array_: forall m b ofs ty sz a il m',
      exec_init_array m b ofs ty sz il m' ->
      exec_init m b ofs Full (Tarray ty sz a) (Init_array il) m'
  | exec_init_struct_: forall m b ofs id a il co flds m',
      ge.(genv_cenv)!id = Some co -> co_su co = Struct ->
      initialized_fields_of_struct (co_members co) 0 = OK flds ->
      exec_init_struct m b ofs flds il m' ->
      exec_init m b ofs Full (Tstruct id a) (Init_struct il) m'
  | exec_init_union_: forall m b ofs id a f i co ty pos bf m',
      ge.(genv_cenv)!id = Some co -> co_su co = Union ->
      field_type f (co_members co) = OK ty ->
      union_field_offset ge f (co_members co) = OK (pos, bf) ->
      exec_init m b (ofs + pos) bf ty i m' ->
      exec_init m b ofs Full (Tunion id a) (Init_union f i) m'
>>>>>>> db8a63f2

with exec_init_array: mem -> block -> Z -> type -> Z -> initializer_list -> compartment -> mem -> Prop :=
  | exec_init_array_nil: forall m cp b ofs ty sz,
      sz >= 0 ->
<<<<<<< HEAD
      exec_init_array m b ofs ty sz Init_nil cp m
  | exec_init_array_cons: forall m cp b ofs ty sz i1 il m' m'',
      exec_init m b ofs ty i1 cp m' ->
      exec_init_array m' b (ofs + sizeof ge ty) ty (sz - 1) il cp m'' ->
      exec_init_array m b ofs ty sz (Init_cons i1 il) cp m''

with exec_init_list: mem -> block -> Z -> list (Z * type) -> initializer_list -> compartment -> mem -> Prop :=
  | exec_init_list_nil: forall m cp b ofs,
      exec_init_list m b ofs nil Init_nil cp m
  | exec_init_list_cons: forall m cp b ofs pos ty l i1 il m' m'',
      exec_init m b (ofs + pos) ty i1 cp m' ->
      exec_init_list m' b ofs l il cp m'' ->
      exec_init_list m b ofs ((pos, ty) :: l) (Init_cons i1 il) cp m''.
=======
      exec_init_array m b ofs ty sz Init_nil m
  | exec_init_array_cons: forall m b ofs ty sz i1 il m' m'',
      exec_init m b ofs Full ty i1 m' ->
      exec_init_array m' b (ofs + sizeof ge ty) ty (sz - 1) il m'' ->
      exec_init_array m b ofs ty sz (Init_cons i1 il) m''

with exec_init_struct: mem -> block -> Z -> list (Z * bitfield * type) -> initializer_list -> mem -> Prop :=
  | exec_init_struct_nil: forall m b ofs,
      exec_init_struct m b ofs nil Init_nil m
  | exec_init_struct_cons: forall m b ofs pos bf ty l i1 il m' m'',
      exec_init m b (ofs + pos) bf ty i1 m' ->
      exec_init_struct m' b ofs l il m'' ->
      exec_init_struct m b ofs ((pos, bf, ty) :: l) (Init_cons i1 il) m''.
>>>>>>> db8a63f2

Scheme exec_init_ind3 := Minimality for exec_init Sort Prop
  with exec_init_array_ind3 := Minimality for exec_init_array Sort Prop
  with exec_init_struct_ind3 := Minimality for exec_init_struct Sort Prop.
Combined Scheme exec_init_scheme from exec_init_ind3, exec_init_array_ind3, exec_init_struct_ind3.

Remark exec_init_array_length:
  forall m b ofs ty sz il cp m',
  exec_init_array m b ofs ty sz il cp m' -> sz >= 0.
Proof.
<<<<<<< HEAD
  induction 1; omega.
Qed.

Lemma store_init_data_list_app:
  forall data1 m b ofs cp m' data2 m'',
  Genv.store_init_data_list ge m b ofs data1 cp = Some m' ->
  Genv.store_init_data_list ge m' b (ofs + idlsize data1) data2 cp = Some m'' ->
  Genv.store_init_data_list ge m b ofs (data1 ++ data2) cp = Some m''.
Proof.
  induction data1; simpl; intros.
  inv H. rewrite Z.add_0_r in H0. auto.
  destruct (Genv.store_init_data ge m b ofs a); try discriminate.
  rewrite Z.add_assoc in H0. eauto.
Qed.

Remark store_init_data_list_padding:
  forall frm to b ofs cp m,
  Genv.store_init_data_list ge m b ofs (tr_padding frm to) cp = Some m.
Proof.
  intros. unfold tr_padding. destruct (zlt frm to); auto.
Qed.

Lemma tr_init_sound:
  (forall m b ofs ty i cp m', exec_init m b ofs ty i cp m' ->
   forall data, tr_init ty i data ->
   Genv.store_init_data_list ge m b ofs data cp = Some m')
/\(forall m b ofs ty sz il cp m', exec_init_array m b ofs ty sz il cp m' ->
   forall data, tr_init_array ty il sz data ->
   Genv.store_init_data_list ge m b ofs data cp = Some m')
/\(forall m b ofs l il cp m', exec_init_list m b ofs l il cp m' ->
   forall ty fl data pos,
   l = fields_of_struct fl pos ->
   tr_init_struct ty fl il pos data ->
   Genv.store_init_data_list ge m b (ofs + pos) data cp = Some m').
Proof.
Local Opaque sizeof.
  apply exec_init_scheme; simpl; intros.
=======
  induction 1; lia.
Qed.

Lemma transl_init_rec_sound:
   (forall m b ofs bf ty i m',
    exec_init m b ofs bf ty i m' ->
    forall s s',
    match_state s m b ->
    match bf with
    | Full => transl_init_rec ge s ty i ofs
    | Bits sz sg p w => transl_init_bitfield ge s ty sz p w i ofs
    end = OK s' ->
    match_state s' m' b)
/\ (forall m b ofs ty sz il m',
    exec_init_array m b ofs ty sz il m' ->
    forall s s',
    match_state s m b ->
    transl_init_array ge s ty il ofs = OK s' ->
    match_state s' m' b)
/\ (forall m b ofs flds il m',
    exec_init_struct m b ofs flds il m' ->
    forall s s' ms pos,
    match_state s m b ->
    initialized_fields_of_struct ms pos = OK flds ->
    transl_init_struct ge s ms il ofs pos = OK s' ->
    match_state s' m' b).
Proof.
  apply exec_init_scheme.
>>>>>>> db8a63f2
- (* single *)
  intros until m''; intros STEP CAST ASG s s' MS TR. destruct bf; monadInv TR.
  + (* full *)
    exploit transl_init_single_sound; eauto. intros [P Q].
    eapply store_data_correct; eauto. 
  + (* bitfield *)
    destruct x; monadInv EQ0. monadInv EQ.
    exploit constval_steps; eauto. intros [A [B C]]. subst m' ty1.
    exploit sem_cast_match; eauto. intros D.
    inv ASG. inv D.
    set (f := first_bit sz pos width) in *.
    assert (E: Vint c = Vint x) by (eapply load_int_correct; eauto).
    inv E.
    eapply store_int_correct; eauto.
- (* array *)
  intros. monadInv H2. eauto.
- (* struct *)
  intros. monadInv H5. unfold lookup_composite in EQ. rewrite H in EQ. inv EQ.
  rewrite H0 in EQ0. eauto.
- (* union *)
  intros. monadInv H6. unfold lookup_composite in EQ. rewrite H in EQ. inv EQ. rewrite H0 in EQ0.
  rewrite H1, H2 in EQ0. simpl in EQ0. eauto.
- (* array nil *)
  intros. monadInv H1. auto.
- (* array cons *)
  intros. monadInv H4. eauto.
- (* struct nil *)
  intros. monadInv H1. auto.
- (* struct cons *)
  intros. simpl in H5. revert H4 H5. generalize pos0. induction ms as [ | m1 ms]. discriminate.
  simpl. destruct (member_not_initialized m1).
  intros; eapply IHms; eauto.
  clear IHms. intros. monadInv H5. rewrite EQ in H4. monadInv H4. inv EQ0.
  eauto.
Qed.

End SOUNDNESS.

Theorem transl_init_sound:
<<<<<<< HEAD
  forall p m b ty i cp m' data,
  exec_init (globalenv p) m b 0 ty i cp m' ->
  transl_init (prog_comp_env p) ty i = OK data ->
  Genv.store_init_data_list (globalenv p) m b 0 data cp = Some m'.
=======
  forall p m b ty i m1 data,
  let sz := sizeof (prog_comp_env p) ty in
  Mem.range_perm m b 0 sz Cur Writable ->
  reads_as_zeros m b 0 sz ->
  exec_init (globalenv p) m b 0 Full ty i m1 ->
  transl_init (prog_comp_env p) ty i = OK data ->
  exists m2,
     Genv.store_init_data_list (globalenv p) m b 0 data = Some m2
  /\ Mem.loadbytes m2 b 0 (init_data_list_size data) = Mem.loadbytes m1 b 0 sz.
>>>>>>> db8a63f2
Proof.
  intros.
  set (ge := globalenv p) in *.
  change (prog_comp_env p) with (genv_cenv ge) in *.
  unfold transl_init in H2; monadInv H2.
  fold sz in EQ. set (s0 := initial_state sz) in *.
  assert (match_state ge s0 m b).
  { constructor; simpl.
  - generalize (sizeof_pos ge ty). fold sz. lia.
  - apply Mem.loadbytes_empty. lia.
  - auto.
  - assumption.
  }
  assert (match_state ge x m1 b).
  { eapply (proj1 (transl_init_rec_sound ge)); eauto. }
  assert (total_size x = sz).
  { change sz with s0.(total_size). eapply total_size_transl_init_rec; eauto. }
  rewrite <- H4. eapply init_data_list_of_state_correct; eauto; rewrite H4; auto.
Qed.<|MERGE_RESOLUTION|>--- conflicted
+++ resolved
@@ -91,17 +91,10 @@
 with eval_simple_rvalue: expr -> val -> Prop :=
   | esr_val: forall v ty,
       eval_simple_rvalue (Eval v ty) v
-<<<<<<< HEAD
-  | esr_rvalof: forall b ofs cp l ty v,
-      eval_simple_lvalue l b ofs ->
-      ty = typeof l ->
-      deref_loc ge cp ty m b ofs E0 v ->
-=======
-  | esr_rvalof: forall b ofs bf l ty v,
+  | esr_rvalof: forall b ofs cp bf l ty v,
       eval_simple_lvalue l b ofs bf ->
       ty = typeof l ->
-      deref_loc ge ty m b ofs bf E0 v ->
->>>>>>> db8a63f2
+      deref_loc ge cp ty m b ofs bf E0 v ->
       eval_simple_rvalue (Evalof l ty) v
   | esr_addrof: forall b ofs l ty,
       eval_simple_lvalue l b ofs Full ->
@@ -1132,39 +1125,28 @@
 
 (** Soundness for single initializers. *)
 
-<<<<<<< HEAD
-Theorem transl_init_single_steps:
-  forall ty a data f m v1 ty1 m' v cp chunk b ofs m'',
-  transl_init_single ge ty a = OK data ->
-  star step ge (ExprState f a Kstop empty_env m) E0 (ExprState f (Eval v1 ty1) Kstop empty_env m') ->
-  sem_cast v1 ty1 ty m' = Some v ->
-  access_mode ty = By_value chunk ->
-  Mem.store chunk m' b ofs v cp = Some m'' ->
-  Genv.store_init_data ge m b ofs data cp = Some m''.
-=======
-Inductive exec_assign: mem -> block -> Z -> bitfield -> type -> val -> mem -> Prop :=
-  | exec_assign_full: forall m b ofs ty v m' chunk,
+Inductive exec_assign: mem -> block -> Z -> bitfield -> type -> val -> compartment -> mem -> Prop :=
+  | exec_assign_full: forall m b ofs cp ty v cp m' chunk,
       access_mode ty = By_value chunk ->
-      Mem.store chunk m b ofs v = Some m' ->
-      exec_assign m b ofs Full ty v m'
+      Mem.store chunk m b ofs v cp = Some m' ->
+      exec_assign m b ofs Full ty v cp m'
   | exec_assign_bits: forall m b ofs sz sg sg1 attr pos width ty n m' c,
       type_is_volatile ty = false ->
       0 <= pos -> 0 < width -> pos + width <= bitsize_intsize sz ->
       sg1 = (if zlt width (bitsize_intsize sz) then Signed else sg) ->
-      Mem.load (chunk_for_carrier sz) m b ofs = Some (Vint c) ->
+      Mem.load (chunk_for_carrier sz) m b ofs (Some cp) = Some (Vint c) ->
       Mem.store (chunk_for_carrier sz) m b ofs
-                (Vint (Int.bitfield_insert (first_bit sz pos width) width c n)) = Some m' ->
-      exec_assign m b ofs (Bits sz sg pos width) (Tint sz sg1 attr) (Vint n) m'.
+                (Vint (Int.bitfield_insert (first_bit sz pos width) width c n)) cp = Some m' ->
+      exec_assign m b ofs (Bits sz sg pos width) (Tint sz sg1 attr) (Vint n) cp m'.
 
 Lemma transl_init_single_sound:
-  forall ty a data f m v1 ty1 m' v b ofs m'',
+  forall ty a data f m v1 ty1 m' v cp b ofs m'',
   transl_init_single ge ty a = OK data ->
   star step ge (ExprState f a Kstop empty_env m) E0 (ExprState f (Eval v1 ty1) Kstop empty_env m') ->
   sem_cast v1 ty1 ty m' = Some v ->
-  exec_assign m' b ofs Full ty v m'' ->
-  Genv.store_init_data ge m b ofs data = Some m''
+  exec_assign m' b ofs Full ty v cp m'' ->
+  Genv.store_init_data ge m b ofs data cp = Some m''
   /\ match data with Init_space _ => False | _ => True end.
->>>>>>> db8a63f2
 Proof.
   intros until m''; intros TR STEPS CAST ASG.
   monadInv TR. monadInv EQ. 
@@ -1206,6 +1188,155 @@
 
 (* Hypothesis ce_consistent: composite_env_consistent ge. *)
 
+(* FIXME?
+  intros. monadInv H. monadInv EQ. 
+  exploit constval_steps; eauto. intros [A [B C]]. subst m' ty1.
+  exploit sem_cast_match; eauto. intros D.
+  unfold Genv.store_init_data.
+  inv D.
+- (* int *)
+  remember Archi.ptr64 as ptr64.  destruct ty; try discriminate EQ0.
++ destruct i0; inv EQ0.
+  destruct s; simpl in H2; inv H2. rewrite <- Mem.store_signed_unsigned_8; auto. auto.
+  destruct s; simpl in H2; inv H2. rewrite <- Mem.store_signed_unsigned_16; auto. auto.
+  simpl in H2; inv H2. assumption.
+  simpl in H2; inv H2. assumption.
++ destruct ptr64; inv EQ0. simpl in H2; unfold Mptr in H2; rewrite <- Heqptr64 in H2; inv H2. assumption.
+- (* Long *)
+  remember Archi.ptr64 as ptr64. destruct ty; inv EQ0.
++ simpl in H2; inv H2. assumption.
++ simpl in H2; unfold Mptr in H2; destruct Archi.ptr64; inv H4. 
+  inv H2; assumption.
+- (* float *)
+  destruct ty; try discriminate.
+  destruct f1; inv EQ0; simpl in H2; inv H2; assumption.
+- (* single *)
+  destruct ty; try discriminate.
+  destruct f1; inv EQ0; simpl in H2; inv H2; assumption.
+- (* pointer *)
+  unfold inj in H.
+  assert (data = Init_addrof b1 ofs1 /\ chunk = Mptr).
+  { remember Archi.ptr64 as ptr64.
+    destruct ty; inversion EQ0.
+    destruct i; inv H5. unfold Mptr. destruct Archi.ptr64; inv H6; inv H2; auto.
+    subst ptr64. unfold Mptr. destruct Archi.ptr64; inv H5; inv H2; auto.
+    inv H2. auto. }
+  destruct H4; subst. destruct (Genv.find_symbol ge b1); inv H.
+  rewrite Ptrofs.add_zero in H3. auto.
+- (* undef *)
+  discriminate.
+Qed.
+
+(** Size properties for initializers. *)
+
+Lemma transl_init_single_size:
+  forall ty a data,
+  transl_init_single ge ty a = OK data ->
+  init_data_size data = sizeof ge ty.
+Proof.
+  intros. monadInv H. monadInv EQ. remember Archi.ptr64 as ptr64. destruct x.
+- monadInv EQ0.
+- destruct ty; try discriminate.
+  destruct i0; inv EQ0; auto.
+  destruct ptr64; inv EQ0. 
+Local Transparent sizeof.
+  unfold sizeof. rewrite <- Heqptr64; auto.
+- destruct ty; inv EQ0; auto. 
+  unfold sizeof. destruct Archi.ptr64; inv H0; auto.
+- destruct ty; try discriminate.
+  destruct f0; inv EQ0; auto.
+- destruct ty; try discriminate.
+  destruct f0; inv EQ0; auto.
+- destruct ty; try discriminate.
+  destruct i0; inv EQ0; auto.
+  destruct Archi.ptr64 eqn:SF; inv H0. simpl. rewrite SF; auto.
+  destruct ptr64; inv EQ0. simpl. rewrite <- Heqptr64; auto.
+  inv EQ0. unfold init_data_size, sizeof. auto.
+Qed.
+
+Notation idlsize := init_data_list_size.
+
+Remark padding_size:
+  forall frm to, frm <= to -> idlsize (tr_padding frm to) = to - frm.
+Proof.
+  unfold tr_padding; intros. destruct (zlt frm to).
+  simpl. xomega.
+  simpl. omega.
+Qed.
+
+Remark idlsize_app:
+  forall d1 d2, idlsize (d1 ++ d2) = idlsize d1 + idlsize d2.
+Proof.
+  induction d1; simpl; intros.
+  auto.
+  rewrite IHd1. omega.
+Qed.
+
+Remark union_field_size:
+  forall f ty fl, field_type f fl = OK ty -> sizeof ge ty <= sizeof_union ge fl.
+Proof.
+  induction fl as [|[i t]]; simpl; intros.
+- inv H.
+- destruct (ident_eq f i).
+  + inv H. xomega.
+  + specialize (IHfl H). xomega.
+Qed.
+
+Hypothesis ce_consistent: composite_env_consistent ge.
+
+Lemma tr_init_size:
+  forall i ty data,
+  tr_init ty i data ->
+  idlsize data = sizeof ge ty
+with tr_init_array_size:
+  forall ty il sz data,
+  tr_init_array ty il sz data ->
+  idlsize data = sizeof ge ty * sz
+with tr_init_struct_size:
+  forall ty fl il pos data,
+  tr_init_struct ty fl il pos data ->
+  sizeof_struct ge pos fl <= sizeof ge ty ->
+  idlsize data + pos = sizeof ge ty.
+Proof.
+Local Opaque sizeof.
+- destruct 1; simpl.
++ erewrite transl_init_single_size by eauto. omega.
++ Local Transparent sizeof. simpl. eapply tr_init_array_size; eauto. 
++ replace (idlsize d) with (idlsize d + 0) by omega.
+  eapply tr_init_struct_size; eauto. simpl.
+  unfold lookup_composite in H. destruct (ge.(genv_cenv)!id) as [co'|] eqn:?; inv H.
+  erewrite co_consistent_sizeof by (eapply ce_consistent; eauto).
+  unfold sizeof_composite. rewrite H0. apply align_le.
+  destruct (co_alignof_two_p co) as [n EQ]. rewrite EQ. apply two_power_nat_pos.
++ rewrite idlsize_app, padding_size. 
+  exploit tr_init_size; eauto. intros EQ; rewrite EQ. omega.
+  simpl. unfold lookup_composite in H. destruct (ge.(genv_cenv)!id) as [co'|] eqn:?; inv H.
+  apply Z.le_trans with (sizeof_union ge (co_members co)).
+  eapply union_field_size; eauto.
+  erewrite co_consistent_sizeof by (eapply ce_consistent; eauto).
+  unfold sizeof_composite. rewrite H0. apply align_le.
+  destruct (co_alignof_two_p co) as [n EQ]. rewrite EQ. apply two_power_nat_pos.
+
+- destruct 1; simpl.
++ omega.
++ rewrite Z.mul_comm.
+  assert (0 <= sizeof ge ty * sz).
+  { apply Zmult_gt_0_le_0_compat. omega. generalize (sizeof_pos ge ty); omega. }
+  xomega.
++ rewrite idlsize_app. 
+  erewrite tr_init_size by eauto. 
+  erewrite tr_init_array_size by eauto.
+  ring.
+
+- destruct 1; simpl; intros.
++ rewrite padding_size by auto. omega.
++ rewrite ! idlsize_app, padding_size. 
+  erewrite tr_init_size by eauto. 
+  rewrite <- (tr_init_struct_size _ _ _ _ _ H0 H1). omega.
+  unfold pos1. apply align_le. apply alignof_pos. 
+Qed.
+*)
+
 (** A semantics for general initializers *)
 
 Definition dummy_function := mkfunction default_compartment Tvoid cc_default nil nil Sskip.
@@ -1224,83 +1355,44 @@
         OK ((ofs_bf, type_member m) :: l)
   end.
 
-<<<<<<< HEAD
-Inductive exec_init: mem -> block -> Z -> type -> initializer -> compartment -> mem -> Prop :=
-  | exec_init_single: forall m b ofs ty a v1 ty1 chunk m' v cp m'',
+Inductive exec_init: mem -> block -> Z -> bitfield -> type -> initializer -> compartment -> mem -> Prop :=
+  | exec_init_single_: forall m b ofs bf ty a v1 ty1 m' v cp m'',
       star step ge (ExprState dummy_function a Kstop empty_env m)
                 E0 (ExprState dummy_function (Eval v1 ty1) Kstop empty_env m') ->
       sem_cast v1 ty1 ty m' = Some v ->
-      access_mode ty = By_value chunk ->
-      Mem.store chunk m' b ofs v cp = Some m'' ->
-      exec_init m b ofs ty (Init_single a) cp m''
+      exec_assign m' b ofs bf ty v cp m'' ->
+      exec_init m b ofs bf ty (Init_single a) cp m''
   | exec_init_array_: forall m b ofs ty sz a il cp m',
       exec_init_array m b ofs ty sz il cp m' ->
-      exec_init m b ofs (Tarray ty sz a) (Init_array il) cp m'
-  | exec_init_struct: forall m b ofs id a il co cp m',
-      ge.(genv_cenv)!id = Some co -> co_su co = Struct ->
-      exec_init_list m b ofs (fields_of_struct (co_members co) 0) il cp m' ->
-      exec_init m b ofs (Tstruct id a) (Init_struct il) cp m'
-  | exec_init_union: forall m b ofs id a f i ty co cp m',
-      ge.(genv_cenv)!id = Some co -> co_su co = Union ->
-      field_type f (co_members co) = OK ty ->
-      exec_init m b ofs ty i cp m' ->
-      exec_init m b ofs (Tunion id a) (Init_union f i) cp m'
-=======
-Inductive exec_init: mem -> block -> Z -> bitfield -> type -> initializer -> mem -> Prop :=
-  | exec_init_single_: forall m b ofs bf ty a v1 ty1 m' v m'',
-      star step ge (ExprState dummy_function a Kstop empty_env m)
-                E0 (ExprState dummy_function (Eval v1 ty1) Kstop empty_env m') ->
-      sem_cast v1 ty1 ty m' = Some v ->
-      exec_assign m' b ofs bf ty v m'' ->
-      exec_init m b ofs bf ty (Init_single a) m''
-  | exec_init_array_: forall m b ofs ty sz a il m',
-      exec_init_array m b ofs ty sz il m' ->
-      exec_init m b ofs Full (Tarray ty sz a) (Init_array il) m'
-  | exec_init_struct_: forall m b ofs id a il co flds m',
+      exec_init m b ofs Full (Tarray ty sz a) (Init_array il) cp m'
+  | exec_init_struct_: forall m b ofs id a il co flds cp m',
       ge.(genv_cenv)!id = Some co -> co_su co = Struct ->
       initialized_fields_of_struct (co_members co) 0 = OK flds ->
-      exec_init_struct m b ofs flds il m' ->
-      exec_init m b ofs Full (Tstruct id a) (Init_struct il) m'
-  | exec_init_union_: forall m b ofs id a f i co ty pos bf m',
+      exec_init_struct m b ofs flds il cp m' ->
+      exec_init m b ofs Full (Tstruct id a) (Init_struct il) cp m'
+  | exec_init_union_: forall m b ofs id a f i co cp ty pos bf m',
       ge.(genv_cenv)!id = Some co -> co_su co = Union ->
       field_type f (co_members co) = OK ty ->
       union_field_offset ge f (co_members co) = OK (pos, bf) ->
-      exec_init m b (ofs + pos) bf ty i m' ->
-      exec_init m b ofs Full (Tunion id a) (Init_union f i) m'
->>>>>>> db8a63f2
+      exec_init m b (ofs + pos) bf ty i cp m' ->
+      exec_init m b ofs Full (Tunion id a) (Init_union f i) cp m'
 
 with exec_init_array: mem -> block -> Z -> type -> Z -> initializer_list -> compartment -> mem -> Prop :=
   | exec_init_array_nil: forall m cp b ofs ty sz,
       sz >= 0 ->
-<<<<<<< HEAD
       exec_init_array m b ofs ty sz Init_nil cp m
   | exec_init_array_cons: forall m cp b ofs ty sz i1 il m' m'',
-      exec_init m b ofs ty i1 cp m' ->
+      exec_init m b ofs Full ty i1 cp m' ->
       exec_init_array m' b (ofs + sizeof ge ty) ty (sz - 1) il cp m'' ->
       exec_init_array m b ofs ty sz (Init_cons i1 il) cp m''
 
-with exec_init_list: mem -> block -> Z -> list (Z * type) -> initializer_list -> compartment -> mem -> Prop :=
-  | exec_init_list_nil: forall m cp b ofs,
-      exec_init_list m b ofs nil Init_nil cp m
-  | exec_init_list_cons: forall m cp b ofs pos ty l i1 il m' m'',
-      exec_init m b (ofs + pos) ty i1 cp m' ->
-      exec_init_list m' b ofs l il cp m'' ->
-      exec_init_list m b ofs ((pos, ty) :: l) (Init_cons i1 il) cp m''.
-=======
-      exec_init_array m b ofs ty sz Init_nil m
-  | exec_init_array_cons: forall m b ofs ty sz i1 il m' m'',
-      exec_init m b ofs Full ty i1 m' ->
-      exec_init_array m' b (ofs + sizeof ge ty) ty (sz - 1) il m'' ->
-      exec_init_array m b ofs ty sz (Init_cons i1 il) m''
-
-with exec_init_struct: mem -> block -> Z -> list (Z * bitfield * type) -> initializer_list -> mem -> Prop :=
-  | exec_init_struct_nil: forall m b ofs,
-      exec_init_struct m b ofs nil Init_nil m
-  | exec_init_struct_cons: forall m b ofs pos bf ty l i1 il m' m'',
-      exec_init m b (ofs + pos) bf ty i1 m' ->
-      exec_init_struct m' b ofs l il m'' ->
-      exec_init_struct m b ofs ((pos, bf, ty) :: l) (Init_cons i1 il) m''.
->>>>>>> db8a63f2
+with exec_init_struct: mem -> block -> Z -> list (Z * bitfield * type) -> initializer_list compartment -> -> mem -> Prop :=
+  | exec_init_struct_nil: forall m cp b ofs,
+      exec_init_struct m b ofs nil Init_nil cp m
+  | exec_init_struct_cons: forall m cp b ofs pos bf ty l i1 il m' m'',
+      exec_init m b (ofs + pos) bf ty i1 cp m' ->
+      exec_init_struct m' b ofs l il cp m'' ->
+      exec_init_struct m b ofs ((pos, bf, ty) :: l) (Init_cons i1 il) cp m''.
 
 Scheme exec_init_ind3 := Minimality for exec_init Sort Prop
   with exec_init_array_ind3 := Minimality for exec_init_array Sort Prop
@@ -1311,51 +1403,12 @@
   forall m b ofs ty sz il cp m',
   exec_init_array m b ofs ty sz il cp m' -> sz >= 0.
 Proof.
-<<<<<<< HEAD
-  induction 1; omega.
-Qed.
-
-Lemma store_init_data_list_app:
-  forall data1 m b ofs cp m' data2 m'',
-  Genv.store_init_data_list ge m b ofs data1 cp = Some m' ->
-  Genv.store_init_data_list ge m' b (ofs + idlsize data1) data2 cp = Some m'' ->
-  Genv.store_init_data_list ge m b ofs (data1 ++ data2) cp = Some m''.
-Proof.
-  induction data1; simpl; intros.
-  inv H. rewrite Z.add_0_r in H0. auto.
-  destruct (Genv.store_init_data ge m b ofs a); try discriminate.
-  rewrite Z.add_assoc in H0. eauto.
-Qed.
-
-Remark store_init_data_list_padding:
-  forall frm to b ofs cp m,
-  Genv.store_init_data_list ge m b ofs (tr_padding frm to) cp = Some m.
-Proof.
-  intros. unfold tr_padding. destruct (zlt frm to); auto.
-Qed.
-
-Lemma tr_init_sound:
-  (forall m b ofs ty i cp m', exec_init m b ofs ty i cp m' ->
-   forall data, tr_init ty i data ->
-   Genv.store_init_data_list ge m b ofs data cp = Some m')
-/\(forall m b ofs ty sz il cp m', exec_init_array m b ofs ty sz il cp m' ->
-   forall data, tr_init_array ty il sz data ->
-   Genv.store_init_data_list ge m b ofs data cp = Some m')
-/\(forall m b ofs l il cp m', exec_init_list m b ofs l il cp m' ->
-   forall ty fl data pos,
-   l = fields_of_struct fl pos ->
-   tr_init_struct ty fl il pos data ->
-   Genv.store_init_data_list ge m b (ofs + pos) data cp = Some m').
-Proof.
-Local Opaque sizeof.
-  apply exec_init_scheme; simpl; intros.
-=======
   induction 1; lia.
 Qed.
 
 Lemma transl_init_rec_sound:
-   (forall m b ofs bf ty i m',
-    exec_init m b ofs bf ty i m' ->
+   (forall m b ofs bf ty i cp m',
+    exec_init m b ofs bf ty i cp m' ->
     forall s s',
     match_state s m b ->
     match bf with
@@ -1363,14 +1416,14 @@
     | Bits sz sg p w => transl_init_bitfield ge s ty sz p w i ofs
     end = OK s' ->
     match_state s' m' b)
-/\ (forall m b ofs ty sz il m',
-    exec_init_array m b ofs ty sz il m' ->
+/\ (forall m b ofs ty sz il cp m',
+    exec_init_array m b ofs ty sz il cp m' ->
     forall s s',
     match_state s m b ->
     transl_init_array ge s ty il ofs = OK s' ->
     match_state s' m' b)
-/\ (forall m b ofs flds il m',
-    exec_init_struct m b ofs flds il m' ->
+/\ (forall m b ofs flds il cp m',
+    exec_init_struct m b ofs flds il cp m' ->
     forall s s' ms pos,
     match_state s m b ->
     initialized_fields_of_struct ms pos = OK flds ->
@@ -1378,7 +1431,6 @@
     match_state s' m' b).
 Proof.
   apply exec_init_scheme.
->>>>>>> db8a63f2
 - (* single *)
   intros until m''; intros STEP CAST ASG s s' MS TR. destruct bf; monadInv TR.
   + (* full *)
@@ -1415,25 +1467,86 @@
   eauto.
 Qed.
 
+(* FIXME?
+Lemma store_init_data_list_app:
+  forall data1 m b ofs cp m' data2 m'',
+  Genv.store_init_data_list ge m b ofs data1 cp = Some m' ->
+  Genv.store_init_data_list ge m' b (ofs + idlsize data1) data2 cp = Some m'' ->
+  Genv.store_init_data_list ge m b ofs (data1 ++ data2) cp = Some m''.
+Proof.
+  induction data1; simpl; intros.
+  inv H. rewrite Z.add_0_r in H0. auto.
+  destruct (Genv.store_init_data ge m b ofs a); try discriminate.
+  rewrite Z.add_assoc in H0. eauto.
+Qed.
+
+Remark store_init_data_list_padding:
+  forall frm to b ofs cp m,
+  Genv.store_init_data_list ge m b ofs (tr_padding frm to) cp = Some m.
+Proof.
+  intros. unfold tr_padding. destruct (zlt frm to); auto.
+Qed.
+
+Lemma tr_init_sound:
+  (forall m b ofs ty i cp m', exec_init m b ofs ty i cp m' ->
+   forall data, tr_init ty i data ->
+   Genv.store_init_data_list ge m b ofs data cp = Some m')
+/\(forall m b ofs ty sz il cp m', exec_init_array m b ofs ty sz il cp m' ->
+   forall data, tr_init_array ty il sz data ->
+   Genv.store_init_data_list ge m b ofs data cp = Some m')
+/\(forall m b ofs l il cp m', exec_init_list m b ofs l il cp m' ->
+   forall ty fl data pos,
+   l = fields_of_struct fl pos ->
+   tr_init_struct ty fl il pos data ->
+   Genv.store_init_data_list ge m b (ofs + pos) data cp = Some m').
+Proof.
+Local Opaque sizeof.
+  apply exec_init_scheme; simpl; intros.
+- (* single *)
+  inv H3. simpl. erewrite transl_init_single_steps by eauto. auto.
+- (* array *)
+  inv H1. replace (Z.max 0 sz) with sz in H7. eauto.
+  assert (sz >= 0) by (eapply exec_init_array_length; eauto). xomega.
+- (* struct *)
+  inv H3. unfold lookup_composite in H7. rewrite H in H7. inv H7. 
+  replace ofs with (ofs + 0) by omega. eauto.
+- (* union *)
+  inv H4. unfold lookup_composite in H9. rewrite H in H9. inv H9. rewrite H1 in H12; inv H12. 
+  eapply store_init_data_list_app. eauto.
+  apply store_init_data_list_padding.
+
+- (* array, empty *)
+  inv H0; auto.
+- (* array, nonempty *)
+  inv H3.
+  eapply store_init_data_list_app.
+  eauto.
+  rewrite (tr_init_size _ _ _ H7). eauto.
+
+- (* struct, empty *)
+  inv H0. apply store_init_data_list_padding.
+- (* struct, nonempty *)
+  inv H4. simpl in H3; inv H3. 
+  eapply store_init_data_list_app. apply store_init_data_list_padding.
+  rewrite padding_size.
+  replace (ofs + pos0 + (pos2 - pos0)) with (ofs + pos2) by omega.
+  eapply store_init_data_list_app.
+  eauto.
+  rewrite (tr_init_size _ _ _ H9).
+  rewrite <- Z.add_assoc. eapply H2. eauto. eauto.
+  apply align_le. apply alignof_pos.
+*)
+
 End SOUNDNESS.
 
 Theorem transl_init_sound:
-<<<<<<< HEAD
-  forall p m b ty i cp m' data,
-  exec_init (globalenv p) m b 0 ty i cp m' ->
-  transl_init (prog_comp_env p) ty i = OK data ->
-  Genv.store_init_data_list (globalenv p) m b 0 data cp = Some m'.
-=======
-  forall p m b ty i m1 data,
+  forall p m b ty i cp m1 data,
   let sz := sizeof (prog_comp_env p) ty in
   Mem.range_perm m b 0 sz Cur Writable ->
   reads_as_zeros m b 0 sz ->
-  exec_init (globalenv p) m b 0 Full ty i m1 ->
+  exec_init (globalenv p) m b 0 Full ty i cp m1 ->
   transl_init (prog_comp_env p) ty i = OK data ->
-  exists m2,
-     Genv.store_init_data_list (globalenv p) m b 0 data = Some m2
-  /\ Mem.loadbytes m2 b 0 (init_data_list_size data) = Mem.loadbytes m1 b 0 sz.
->>>>>>> db8a63f2
+  Genv.store_init_data_list (globalenv p) m b 0 data cp = Some m'.
 Proof.
   intros.
   set (ge := globalenv p) in *.
