(* *********************************************************************)
(*                                                                     *)
(*              The Compcert verified compiler                         *)
(*                                                                     *)
(*          Xavier Leroy, INRIA Paris-Rocquencourt                     *)
(*                                                                     *)
(*  Copyright Institut National de Recherche en Informatique et en     *)
(*  Automatique.  All rights reserved.  This file is distributed       *)
(*  under the terms of the GNU Lesser General Public License as        *)
(*  published by the Free Software Foundation, either version 2.1 of   *)
(*  the License, or  (at your option) any later version.               *)
(*  This file is also distributed under the terms of the               *)
(*  INRIA Non-Commercial License Agreement.                            *)
(*                                                                     *)
(* *********************************************************************)

open C

open Camlcoq
open! Floats
open Values
open Ctypes
open Csyntax

(** ** Extracting information about global variables from their atom *)

(** Record useful information about global variables and functions,
  and associate it with the corresponding atoms. *)

type inline_status =
  | No_specifier (* No inline specifier and no noinline attribute *)
  | Noinline     (* The atom is declared with the noinline attribute *)
  | Inline       (* The atom is declared inline *)

type atom_info =
  { a_storage: C.storage;              (* storage class *)
    a_size: int64 option;              (* size in bytes *)
    a_alignment: int option;           (* alignment *)
    a_sections: Sections.section_name list; (* in which section to put it *)
      (* 1 section for data, 3 sections (code/lit/jumptbl) for functions *)
    a_access: Sections.access_mode;    (* access mode, e.g. small data area *)
    a_inline: inline_status;           (* function declared inline? *)
    a_loc: location                    (* source location *)
}

let decl_atom : (AST.ident, atom_info) Hashtbl.t = Hashtbl.create 103

let atom_is_static a =
  try
    (Hashtbl.find decl_atom a).a_storage = C.Storage_static
  with Not_found ->
    false

let atom_is_extern a =
  try
    (Hashtbl.find decl_atom a).a_storage = C.Storage_extern
  with Not_found ->
    false

let atom_alignof a =
  try
    (Hashtbl.find decl_atom a).a_alignment
  with Not_found ->
    None

let atom_is_aligned a sz =
  match atom_alignof a with
  | None -> false
  | Some align -> align mod (Z.to_int sz) = 0

let atom_sections a =
  try
    (Hashtbl.find decl_atom a).a_sections
  with Not_found ->
    []

let atom_is_small_data a ofs  =
  try
    let info = Hashtbl.find decl_atom a in
    info.a_access = Sections.Access_near
    && (match info.a_size with
        | None -> false
        | Some sz ->
            let ofs = camlint64_of_ptrofs ofs in 0L <= ofs && ofs < sz)
  with Not_found ->
    false

let atom_is_rel_data a ofs =
  try
    (Hashtbl.find decl_atom a).a_access = Sections.Access_far
  with Not_found ->
    false

let atom_inline a =
  try
    (Hashtbl.find decl_atom a).a_inline
  with Not_found ->
    No_specifier

(** Iso C99 defines inline definitions of functions as functions
    with inline specifier and without extern. These functions do
    not provide an external definition. In the case of non static
    functions this means that no code should be generated for these
    functions. *)
let atom_is_iso_inline_definition a =
  try
    let i = Hashtbl.find decl_atom a in
    match i.a_storage with
    | C.Storage_default -> i.a_inline = Inline
    | _ -> false
  with Not_found ->
    false

let atom_location a =
  try
    (Hashtbl.find decl_atom a).a_loc
  with Not_found ->
    Cutil.no_loc

(** The current environment of composite definitions *)

let comp_env : composite_env ref = ref Maps.PTree.empty

(** Hooks -- overridden in machine-dependent CPragmas module *)

let process_pragma_hook = ref (fun (_: string) -> false)

(** ** Error handling *)

let currentLocation = ref Cutil.no_loc

let updateLoc l = currentLocation := l

let currentFunction = ref ""

let updateFunction f = currentFunction := f

let error fmt =
  Diagnostics.error !currentLocation fmt

let fatal_error fmt =
  Diagnostics.fatal_error !currentLocation fmt

let unsupported msg =
  Diagnostics.error !currentLocation "unsupported feature: %s"  msg

let warning t msg =
  Diagnostics.warning !currentLocation t msg

let string_of_errmsg msg =
  let string_of_err = function
  | Errors.MSG s -> camlstring_of_coqstring s
  | Errors.CTX i -> extern_atom i
  | Errors.POS i -> Z.to_string (Z.Zpos i)
  in String.concat "" (List.map string_of_err msg)

(** ** The builtin environment *)

let ais_annot_functions =
  if Configuration.elf_target then
    [(* Ais Annotations, only available for ELF targets *)
       "__builtin_ais_annot",
     (TVoid [],
      [TPtr(TInt(IChar, [AConst]), [])],
      true);]
  else
    []

let builtins_generic = {
  builtin_typedefs = [];
  builtin_functions =
    ais_annot_functions
      @
    [
    (* Integer arithmetic *)
    "__builtin_bswap64",
    (TInt(IULongLong, []), [TInt(IULongLong, [])], false);
      "__builtin_bswap",
    (TInt(IUInt, []), [TInt(IUInt, [])], false);
    "__builtin_bswap32",
      (TInt(IUInt, []), [TInt(IUInt, [])], false);
    "__builtin_bswap16",
      (TInt(IUShort, []), [TInt(IUShort, [])], false);
    "__builtin_clz",
      (TInt(IInt, []), [TInt(IUInt, [])], false);
    "__builtin_clzl",
      (TInt(IInt, []), [TInt(IULong, [])], false);
    "__builtin_clzll",
      (TInt(IInt, []), [TInt(IULongLong, [])], false);
    "__builtin_ctz",
      (TInt(IInt, []), [TInt(IUInt, [])], false);
    "__builtin_ctzl",
      (TInt(IInt, []), [TInt(IULong, [])], false);
    "__builtin_ctzll",
      (TInt(IInt, []), [TInt(IULongLong, [])], false);
    (* Floating-point absolute value *)
    "__builtin_fabs",
    (TFloat(FDouble, []), [TFloat(FDouble, [])], false);
    "__builtin_fabsf",
    (TFloat(FFloat, []), [TFloat(FFloat, [])], false);
    (* Float arithmetic *)
    "__builtin_fsqrt",
    (TFloat(FDouble, []), [TFloat(FDouble, [])], false);
    "__builtin_sqrt",
    (TFloat(FDouble, []), [TFloat(FDouble, [])], false);
    (* Block copy *)
    "__builtin_memcpy_aligned",
         (TVoid [],
           [TPtr(TVoid [], []);
            TPtr(TVoid [AConst], []);
            TInt(IULong, []);
            TInt(IULong, [])],
          false);
    (* Selection *)
    "__builtin_sel",
        (TVoid [],
           [TInt(C.IBool, [])],
           true);
    (* Annotations *)
    "__builtin_annot",
        (TVoid [],
          [TPtr(TInt(IChar, [AConst]), [])],
          true);
    "__builtin_annot_intval",
        (TInt(IInt, []),
          [TPtr(TInt(IChar, [AConst]), []); TInt(IInt, [])],
          false);
    (* Software memory barrier *)
    "__builtin_membar",
        (TVoid [],
          [],
          false);
    (* Variable arguments *)
(* va_start(ap,n)
      (preprocessing) --> __builtin_va_start(ap, arg)
      (elaboration)   --> __builtin_va_start(ap) *)
    "__builtin_va_start",
        (TVoid [],
          [TPtr(TVoid [], [])],
          false);
(* va_arg(ap, ty)
      (preprocessing) --> __builtin_va_arg(ap, ty)
      (parsing)       --> __builtin_va_arg(ap, sizeof(ty)) *)
    "__builtin_va_arg",
        (TVoid [],
          [TPtr(TVoid [], []); TInt(IUInt, [])],
          false);
    "__builtin_va_copy",
        (TVoid [],
          [TPtr(TVoid [], []); TPtr(TVoid [], [])],
          false);
    "__builtin_va_end",
        (TVoid [],
          [TPtr(TVoid [], [])],
          false);
  (* Optimization hints *)
    "__builtin_unreachable",
        (TVoid [], [], false);
    "__builtin_expect",
        (TInt(ILong, []), [TInt(ILong, []); TInt(ILong, [])], false)
  ]
}

(* Add processor-dependent builtins *)

let builtins = {
  builtin_typedefs =
    builtins_generic.builtin_typedefs @ CBuiltins.builtins.builtin_typedefs;
  builtin_functions =
    builtins_generic.builtin_functions @ CBuiltins.builtins.builtin_functions
}

(** ** The known attributes *)

let attributes = [
  (* type-related -- currently none *)
  (* struct-related *)
  ("packed", Cutil.Attr_struct);
  (* function-related *)
  ("noreturn", Cutil.Attr_function);
  ("noinline",Cutil.Attr_function);
  (* name-related *)
  ("aligned", Cutil.Attr_name);
  (* object-related *)
  ("section", Cutil.Attr_object);
  ("unused", Cutil.Attr_object)
]


(** ** Handling of inlined memcpy functions *)

let constant_size_t a =
  match Initializers.constval_cast !comp_env a Ctyping.size_t with
  | Errors.OK(Vint n) -> Some(Integers.Int.unsigned n)
  | Errors.OK(Vlong n) -> Some(Integers.Int64.unsigned n)
  | _ -> None

let make_builtin_memcpy args =
  match args with
  | Econs(dst, Econs(src, Econs(sz, Econs(al, Enil)))) ->
      let sz1 =
        match constant_size_t sz with
        | Some n -> n
        | None -> error "size argument of '__builtin_memcpy_aligned' must be a constant"; Z.zero in
      let al1 =
        match constant_size_t al with
        | Some n -> n
        | None -> error "alignment argument of '__builtin_memcpy_aligned' must be a constant"; Z.one in
      if not (Z.is_power2 al1) then
        error "alignment argument of '__builtin_memcpy_aligned' must be a power of 2";
      if not (Z.eq (Z.modulo sz1 al1) Z.zero) then
        error "alignment argument of '__builtin_memcpy_aligned' must be a divisor of the size";
      (* Issue #28: must decay array types to pointer types *)
      Ebuiltin( AST.EF_memcpy(sz1, al1),
               Tcons(typeconv(typeof dst),
                     Tcons(typeconv(typeof src), Tnil)),
               Econs(dst, Econs(src, Enil)), Tvoid)
  | _ ->
    assert false

(** ** Translation of [va_arg] for variadic functions. *)

let va_list_ptr e =
  if not CBuiltins.va_list_scalar then e else
    match e with
    | Evalof(e', _) -> Eaddrof(e', Tpointer(typeof e, noattr))
    | _             -> error "bad use of a va_list object"; e

let make_builtin_va_arg_by_val helper ty ty_ret arg =
  let ty_fun =
    Tfunction(Tcons(Tpointer(Tvoid, noattr), Tnil), ty_ret,  AST.cc_default) in
  Ecast
    (Ecall(Evalof(Evar(intern_string helper, ty_fun), ty_fun),
           Econs(va_list_ptr arg, Enil),
           ty_ret),
     ty)

let make_builtin_va_arg_by_ref helper ty arg =
  let ty_fun =
    Tfunction(Tcons(Tpointer(Tvoid, noattr), Tcons(Ctyping.size_t, Tnil)),
              Tpointer(Tvoid, noattr),  AST.cc_default) in
  let ty_ptr =
    Tpointer(ty, noattr) in
  let call =
    Ecall(Evalof(Evar(intern_string helper, ty_fun), ty_fun),
          Econs(va_list_ptr arg, Econs(Esizeof(ty, Ctyping.size_t), Enil)),
          Tpointer(Tvoid, noattr)) in
  Evalof(Ederef(Ecast(call, ty_ptr), ty), ty)

let make_builtin_va_arg env ty e =
  match ty with
  | Ctypes.Tint _ ->
      make_builtin_va_arg_by_val
        "__compcert_va_int32" ty (Tint(I32, Unsigned, noattr)) e
  | Tpointer _ when Archi.ptr64 = false ->
      make_builtin_va_arg_by_val
        "__compcert_va_int32" ty (Tint(I32, Unsigned, noattr)) e
  | Tpointer _ when Archi.ptr64 = true ->
      make_builtin_va_arg_by_val
        "__compcert_va_int64" ty (Tlong(Unsigned, noattr)) e
  | Tlong _ ->
      make_builtin_va_arg_by_val
        "__compcert_va_int64" ty (Tlong(Unsigned, noattr)) e
  | Tfloat _ ->
      make_builtin_va_arg_by_val
        "__compcert_va_float64" ty (Tfloat(F64, noattr)) e
  | Tstruct _ | Tunion _ ->
      make_builtin_va_arg_by_ref
        "__compcert_va_composite" ty e
  | _ ->
      unsupported "va_arg at this type";
      Eval(Vint(coqint_of_camlint 0l), type_int32s)

(** ** Translation functions *)

(** Constants *)

let convertInt32 (n: int64) = coqint_of_camlint(Int64.to_int32 n)
let convertInt64 (n: int64) = coqint_of_camlint64 n
let convertIntZ  (n: int64) = Z.of_sint64 n

(** Attributes *)

let rec log2 n = if n = 1 then 0 else 1 + log2 (n lsr 1)

let convertAttr a =
  { attr_volatile = List.mem AVolatile a;
    attr_alignas =
      let n = Cutil.alignas_attribute a in
      if n > 0 then Some (N.of_int (log2 n)) else None }

let convertCallconv _tres targs va attr =
  let vararg =
    match targs with
    | None -> None
    | Some tl -> if va then Some (Z.of_uint (List.length tl)) else None in
  let sr =
    Cutil.find_custom_attributes ["structreturn"; "__structreturn"] attr in
  {  AST.cc_vararg = vararg;
     AST.cc_unproto = (targs = None);
     AST.cc_structret = (sr <> []) }

(** Types *)

let convertIkind k a : coq_type =
    match k with
  | C.IBool -> Tint (Ctypes.IBool, Unsigned, a)
  | C.IChar -> Tint (I8, (if Machine.((!config).char_signed)
                          then Signed else Unsigned), a)
  | C.ISChar -> Tint (I8, Signed, a)
  | C.IUChar -> Tint (I8, Unsigned, a)
  | C.IInt -> Tint (I32, Signed, a)
  | C.IUInt -> Tint (I32, Unsigned, a)
  | C.IShort -> Tint (I16, Signed, a)
  | C.IUShort -> Tint (I16, Unsigned, a)
  | C.ILong -> if Machine.((!config).sizeof_long) = 8
               then Tlong (Signed, a) else Tint (I32, Signed, a)
  | C.IULong -> if Machine.((!config).sizeof_long) = 8
                then Tlong (Unsigned, a) else Tint (I32, Unsigned, a)
  | C.ILongLong -> Tlong (Signed, a)
  | C.IULongLong -> Tlong (Unsigned, a)

let convertFkind k a : coq_type =
  match k with
  | C.FFloat -> Tfloat (F32, a)
  | C.FDouble -> Tfloat (F64, a)
  | C.FLongDouble ->
      if not !Clflags.option_flongdouble then unsupported "'long double' type";
      Tfloat (F64, a)

let checkResultType env ty =
  if (not !Clflags.option_fstruct_passing) && Cutil.is_composite_type env ty
  then unsupported "function returning a struct or union \
                    (consider adding option [-fstruct-passing])"

let checkArgumentType env ty =
  if (not !Clflags.option_fstruct_passing) && Cutil.is_composite_type env ty
  then unsupported "function parameter of struct or union type \
                    (consider adding option [-fstruct-passing])"

let checkFunctionType env tres targs =
  checkResultType env tres;
  begin match targs with
  | None -> ()
  | Some l -> List.iter (fun (id, ty) -> checkArgumentType env ty) l
  end

let rec convertTyp env ?bitwidth t =
  match t with
  | C.TVoid a -> Tvoid
  | C.TInt(ik, a) ->
      convertIkind ik (convertAttr a)
  | C.TFloat(fk, a) ->
      convertFkind fk (convertAttr a)
  | C.TPtr(ty, a) ->
      Tpointer(convertTyp env ty, convertAttr a)
  | C.TArray(ty, None, a) ->
      (* Cparser verified that the type ty[] occurs only in
         contexts that are safe for Clight, so just treat as ty[0]. *)
      (* warning "array type of unspecified size"; *)
      Tarray(convertTyp env ty, Z.zero, convertAttr a)
  | C.TArray(ty, Some sz, a) ->
      Tarray(convertTyp env ty, convertIntZ sz, convertAttr a)
  | C.TFun(tres, targs, va, a) ->
      checkFunctionType env tres targs;
      Tfunction(begin match targs with
                | None -> Tnil
                | Some tl -> convertParams env tl
                end,
                convertTyp env tres,
                convertCallconv tres targs va a)
  | C.TNamed _ ->
      convertTyp env (Cutil.unroll env t)
  | C.TStruct(id, a) ->
      Ctypes.Tstruct(intern_string id.name, convertAttr a)
  | C.TUnion(id, a) ->
      Tunion(intern_string id.name, convertAttr a)
  | C.TEnum(id, a) ->
      let ik =
        match bitwidth with
        | None -> Cutil.enum_ikind
        | Some w ->
            let info = Env.find_enum env id in
            let representable sg =
              List.for_all (fun (_, v, _) -> Cutil.int_representable v w sg)
                           info.Env.ei_members in
            if representable false then
              Cutil.unsigned_ikind_of Cutil.enum_ikind
            else if representable true then
              Cutil.signed_ikind_of Cutil.enum_ikind
            else
              Cutil.enum_ikind in
      convertIkind ik (convertAttr a)

and convertParams env = function
    | [] -> Tnil
    | (id, ty) :: rem -> Tcons(convertTyp env ty, convertParams env rem)

(* Convert types for the arguments to a function call.  The types for
   fixed arguments are taken from the function prototype.  The types
   for other arguments (variable-argument function or unprototyped K&R
   functions) are taken from the types of the function arguments,
   after default argument conversion. *)

let rec convertTypArgs env tl el =
  match tl, el with
  | _, [] -> Tnil
  | [], e1 :: el ->
      Tcons(convertTyp env (Cutil.default_argument_conversion env e1.etyp),
            convertTypArgs env [] el)
  | (id, t1) :: tl, e1 :: el ->
      Tcons(convertTyp env t1, convertTypArgs env tl el)

(* Convert types for the arguments to inline asm statements and to
   the special built-in functions __builtin_annot, __builtin_ais_annot_
   and __builtin_debug.  The types are taken from the types of the
   arguments, after performing the usual unary conversions.
   Hence char becomes int but float remains float and is not promoted
   to double.  The goal is to preserve the representation of the arguments
   and avoid inserting compiled code to convert the arguments. *)

let rec convertTypAnnotArgs env = function
  | [] -> Tnil
  | e1 :: el ->
      Tcons(convertTyp env (Cutil.unary_conversion env e1.etyp),
            convertTypAnnotArgs env el)

let convertField env sid f =
  let id = intern_string f.fld_name
  and ty = convertTyp env ?bitwidth: f.fld_bitfield f.fld_typ in
  Debug.set_member_atom ~str_id:sid f.fld_name ~fld_id:id;
  match f.fld_bitfield with
  | None -> Member_plain(id, ty)
  | Some w ->
      match ty with
      | Tint(sz, sg, attr) ->
          Member_bitfield(id, sz, sg, attr, Z.of_uint w, f.fld_name = "")
      | _ ->
          fatal_error "bitfield must have type int"

let convertCompositedef env su id attr members =
  if Cutil.find_custom_attributes ["packed";"__packed__"] attr <> [] then
    unsupported "packed struct (consider adding option [-fpacked-structs])";
  let intern_name = intern_string id.name in
  let (t, su') = match su with
    | C.Struct -> TStruct (id, attr), Ctypes.Struct
    | C.Union -> TUnion (id, attr), Ctypes.Union in
  Debug.set_composite_size id intern_name su (Cutil.sizeof env t);
  let ms = List.map (convertField env intern_name) members in
  Composite(intern_name, su', ms, convertAttr attr)

let rec projFunType env ty =
  match Cutil.unroll env ty with
  | TFun(res, args, vararg, attr) -> Some(res, args, vararg)
  | TPtr(ty', attr) -> projFunType env ty'
  | _ -> None

let string_of_type ty =
  let b = Buffer.create 20 in
  let fb = Format.formatter_of_buffer b in
  Cprint.typ fb ty;
  Format.pp_print_flush fb ();
  Buffer.contents b

let is_int64 env ty =
  match Cutil.unroll env ty with
  | C.TInt(k, _) -> Cutil.sizeof_ikind k = 8
  | C.TEnum(_, _) -> false
  | _ -> assert false

(** String literals *)

let stringNum = ref 0   (* number of next global for string literals *)
let stringTable : (string, AST.ident) Hashtbl.t = Hashtbl.create 47
let wstringTable : (int64 list * ikind, AST.ident) Hashtbl.t = Hashtbl.create 47

let is_C_string s = not (String.contains s '\000')

let name_for_string_literal s =
  try
    Hashtbl.find stringTable s
  with Not_found ->
    incr stringNum;
    let name = Printf.sprintf "__stringlit_%d" !stringNum in
    let id = intern_string name in
    let mergeable = if is_C_string s then 1 else 0 in
    Hashtbl.add decl_atom id
      { a_storage = C.Storage_static;
        a_alignment = Some 1;
        a_size = Some (Int64.of_int (String.length s + 1));
        a_sections = [Sections.for_stringlit mergeable];
        a_access = Sections.Access_default;
        a_inline = No_specifier;
        a_loc = Cutil.no_loc };
    Hashtbl.add stringTable s id;
    id

let typeStringLiteral s =
  let sg = if Machine.((!config).char_signed) then Signed else Unsigned in
  Tarray(Tint(I8, sg, noattr), Z.of_uint (String.length s + 1), noattr)

let global_for_string s id =
  let init = ref [] in
  let add_char c =
    init := AST.Init_int8(Z.of_uint(Char.code c)) :: !init in
  add_char '\000';
  for i = String.length s - 1 downto 0 do add_char s.[i] done;
  AST.(id, Gvar { gvar_info = typeStringLiteral s;  gvar_init = !init;
                  gvar_readonly = true;  gvar_volatile = false})

let is_C_wide_string s = not (List.mem 0L s)

let name_for_wide_string_literal s ik =
  try
    Hashtbl.find wstringTable (s, ik)
  with Not_found ->
    incr stringNum;
    let name = Printf.sprintf "__stringlit_%d" !stringNum in
    let id = intern_string name in
    let wchar_size = Cutil.sizeof_ikind ik in
    let mergeable = if is_C_wide_string s then wchar_size else 0 in
    Hashtbl.add decl_atom id
      { a_storage = C.Storage_static;
        a_alignment = Some wchar_size;
        a_size = Some (Int64.(mul (of_int (List.length s + 1))
                                  (of_int wchar_size)));
        a_sections = [Sections.for_stringlit mergeable];
        a_access = Sections.Access_default;
        a_inline = No_specifier;
        a_loc = Cutil.no_loc };
    Hashtbl.add wstringTable (s, ik) id;
    id

let typeWideStringLiteral s ik =
  Tarray(convertIkind ik noattr, Z.of_uint (List.length s + 1), noattr)

let global_for_wide_string (s, ik) id =
  let init = ref [] in
  let init_of_char =
    match Cutil.sizeof_ikind ik with
    | 2 -> (fun z -> AST.Init_int16 z)
    | 4 -> (fun z -> AST.Init_int32 z)
    | _ -> assert false in
  let add_char c =
    init := init_of_char(Z.of_uint64 c) :: !init in
  List.iter add_char s;
  add_char 0L;
  AST.(id, Gvar { gvar_info = typeWideStringLiteral s ik;
                  gvar_init = List.rev !init;
                  gvar_readonly = true; gvar_volatile = false})

let globals_for_strings globs =
  let globs1 =
    Hashtbl.fold
      (fun s id l -> global_for_wide_string s id :: l)
      wstringTable globs in
  let globs2 =
    Hashtbl.fold
      (fun s id l -> global_for_string s id :: l)
      stringTable globs1 in
  globs2

(** Floating point constants *)

let z_of_str hex str fst =
  let res = ref Z.Z0 in
  let base = if hex then 16 else 10 in
  for i = fst to String.length str - 1 do
    let d = int_of_char str.[i] in
    let d =
      if hex && d >= int_of_char 'a' && d <= int_of_char 'f' then
	d - int_of_char 'a' + 10
      else if hex && d >= int_of_char 'A' && d <= int_of_char 'F' then
	d - int_of_char 'A' + 10
      else
	d - int_of_char '0'
    in
    assert (d >= 0 && d < base);
    res := Z.add (Z.mul (Z.of_uint base) !res) (Z.of_uint d)
  done;
  !res


let checkFloatOverflow f typ =
  match f with
  | Binary.B754_finite _ -> ()
  | Binary.B754_zero _ ->
      warning Diagnostics.Literal_range "magnitude of floating-point constant too small for type '%s'"  typ
  | Binary.B754_infinity _ ->
      warning Diagnostics.Literal_range "magnitude of floating-point constant too large for type '%s'"  typ
  | Binary.B754_nan _ ->
      warning Diagnostics.Literal_range "floating-point converts converts to 'NaN'"

let convertFloat f kind =
  let mant = z_of_str f.C.hex (f.C.intPart ^ f.C.fracPart) 0 in
  match mant with
    | Z.Z0 ->
      begin match kind with
      | FFloat ->
	  Ctyping.econst_single (Float.to_single Float.zero)
      | FDouble | FLongDouble ->
	  Ctyping.econst_float Float.zero
      end
    | Z.Zpos mant ->

      let sgExp = match f.C.exp.[0] with '+' | '-' -> true | _ -> false in
      let exp = z_of_str false f.C.exp (if sgExp then 1 else 0) in
      let exp = if f.C.exp.[0] = '-' then Z.neg exp else exp in
      let shift_exp =
	(if f.C.hex then 4 else 1) * String.length f.C.fracPart in
      let exp = Z.sub exp (Z.of_uint shift_exp) in

      let base = P.of_int (if f.C.hex then 2 else 10) in

      begin match kind with
      | FFloat ->
	  let f = Float32.from_parsed base mant exp in
          checkFloatOverflow f "float";
          Ctyping.econst_single f
      | FDouble | FLongDouble ->
	  let f = Float.from_parsed base mant exp in
          checkFloatOverflow f "double";
          Ctyping.econst_float f
      end

    | Z.Zneg _ -> assert false

(** Expressions *)

let check_volatile_bitfield env e =
  if Cutil.is_bitfield env e
  && List.mem AVolatile (Cutil.attributes_of_type env e.etyp) then
    warning Diagnostics.Unnamed "access to a volatile bit field, the 'volatile' qualifier is ignored"

let ezero = Eval(Vint(coqint_of_camlint 0l), type_int32s)

let ewrap = function
  | Errors.OK e -> e
  | Errors.Error msg ->
      error "retyping error: %s" (string_of_errmsg msg); ezero

let rec convertExpr env e =
  match e.edesc with
  | C.EConst (C.CStr _ | C.CWStr _)
  | C.EVar _
  | C.EUnop((C.Oderef|C.Odot _|C.Oarrow _), _)
  | C.EBinop(C.Oindex, _, _, _) ->
      let l = convertLvalue env e in
      check_volatile_bitfield env e;
      ewrap (Ctyping.evalof l)

  | C.EConst(C.CInt(i, k, _)) ->
      let sg = if Cutil.is_signed_ikind k then Signed else Unsigned in
      if Cutil.sizeof_ikind k = 8
      then Ctyping.econst_long (convertInt64 i) sg
      else Ctyping.econst_int (convertInt32 i) sg
  | C.EConst(C.CFloat(f, k)) ->
      if k = C.FLongDouble && not !Clflags.option_flongdouble then
        unsupported "'long double' floating-point constant";
      convertFloat f k
  | C.EConst(C.CEnum(id, i)) ->
      Ctyping.econst_int (convertInt32 i) Signed
  | C.ESizeof ty1 ->
      Ctyping.esizeof (convertTyp env ty1)
  | C.EAlignof ty1 ->
      Ctyping.ealignof (convertTyp env ty1)

  | C.EUnop(C.Ominus, e1) ->
      ewrap (Ctyping.eunop Cop.Oneg (convertExpr env e1))
  | C.EUnop(C.Oplus, e1) ->
      convertExpr env e1
  | C.EUnop(C.Olognot, e1) ->
      ewrap (Ctyping.eunop Cop.Onotbool (convertExpr env e1))
  | C.EUnop(C.Onot, e1) ->
      ewrap (Ctyping.eunop Cop.Onotint (convertExpr env e1))
  | C.EUnop(C.Oaddrof, e1) ->
      ewrap (Ctyping.eaddrof (convertLvalue env e1))
  | C.EUnop(C.Opreincr, e1) ->
      ewrap (Ctyping.epreincr (convertLvalue env e1))
  | C.EUnop(C.Opredecr, e1) ->
      ewrap (Ctyping.epredecr (convertLvalue env e1))
  | C.EUnop(C.Opostincr, e1) ->
      ewrap (Ctyping.epostincr (convertLvalue env e1))
  | C.EUnop(C.Opostdecr, e1) ->
      ewrap (Ctyping.epostdecr (convertLvalue env e1))

  | C.EBinop((C.Oadd|C.Osub|C.Omul|C.Odiv|C.Omod|C.Oand|C.Oor|C.Oxor|
              C.Oshl|C.Oshr|C.Oeq|C.One|C.Olt|C.Ogt|C.Ole|C.Oge) as op,
             e1, e2, tyres) ->
      let op' =
        match op with
        | C.Oadd -> Cop.Oadd
        | C.Osub -> Cop.Osub
        | C.Omul -> Cop.Omul
        | C.Odiv -> Cop.Odiv
        | C.Omod -> Cop.Omod
        | C.Oand -> Cop.Oand
        | C.Oor  -> Cop.Oor
        | C.Oxor -> Cop.Oxor
        | C.Oshl -> Cop.Oshl
        | C.Oshr -> Cop.Oshr
        | C.Oeq  -> Cop.Oeq
        | C.One  -> Cop.One
        | C.Olt  -> Cop.Olt
        | C.Ogt  -> Cop.Ogt
        | C.Ole  -> Cop.Ole
        | C.Oge  -> Cop.Oge
        | _ -> assert false in
      ewrap (Ctyping.ebinop op' (convertExpr env e1) (convertExpr env e2))
  | C.EBinop(C.Oassign, e1, e2, _) ->
      let e1' = convertLvalue env e1 in
      let e2' = convertExpr env e2 in
      if Cutil.is_composite_type env e1.etyp
      && List.mem AVolatile (Cutil.attributes_of_type env e1.etyp) then
        warning Diagnostics.Unnamed "assignment to an lvalue of volatile composite type, the 'volatile' qualifier is ignored";
      if Cutil.is_composite_type env e2.etyp
      && List.mem AVolatile (Cutil.attributes_of_type env e2.etyp) then
        warning Diagnostics.Unnamed "assignment of a value of volatile composite type, the 'volatile' qualifier is ignored";
      check_volatile_bitfield env e1;
      ewrap (Ctyping.eassign e1' e2')
  | C.EBinop((C.Oadd_assign|C.Osub_assign|C.Omul_assign|C.Odiv_assign|
              C.Omod_assign|C.Oand_assign|C.Oor_assign|C.Oxor_assign|
              C.Oshl_assign|C.Oshr_assign) as op,
             e1, e2, tyres) ->
      let op' =
        match op with
        | C.Oadd_assign -> Cop.Oadd
        | C.Osub_assign -> Cop.Osub
        | C.Omul_assign -> Cop.Omul
        | C.Odiv_assign -> Cop.Odiv
        | C.Omod_assign -> Cop.Omod
        | C.Oand_assign -> Cop.Oand
        | C.Oor_assign  -> Cop.Oor
        | C.Oxor_assign -> Cop.Oxor
        | C.Oshl_assign -> Cop.Oshl
        | C.Oshr_assign -> Cop.Oshr
        | _ -> assert false in
      let e1' = convertLvalue env e1 in
      let e2' = convertExpr env e2 in
      check_volatile_bitfield env e1;
      ewrap (Ctyping.eassignop op' e1' e2')
  | C.EBinop(C.Ocomma, e1, e2, _) ->
      ewrap (Ctyping.ecomma (convertExpr env e1) (convertExpr env e2))
  | C.EBinop(C.Ologand, e1, e2, _) ->
      ewrap (Ctyping.eseqand (convertExpr env e1) (convertExpr env e2))
  | C.EBinop(C.Ologor, e1, e2, _) ->
      ewrap (Ctyping.eseqor (convertExpr env e1) (convertExpr env e2))

  | C.EConditional(e1, e2, e3) ->
      ewrap (Ctyping.econdition (convertExpr env e1)
                                (convertExpr env e2) (convertExpr env e3))
  | C.ECast(ty1, e1) ->
      ewrap (Ctyping.ecast (convertTyp env ty1) (convertExpr env e1))
  | C.ECompound(ty1, ie) ->
      unsupported "compound literals"; ezero

  | C.ECall({edesc = C.EVar {name = "__builtin_debug"}}, args) when List.length args < 2 ->
      error "too few arguments to function call, expected at least 2, have 0";
      ezero
  | C.ECall({edesc = C.EVar {name = "__builtin_debug"}}, args) ->
      let (kind, args1) =
        match args with
        | {edesc = C.EConst(CInt(n,_,_))} :: args1 when n <> 0L-> (n, args1)
        | _::args -> error "argument 1 of '__builtin_debug' must be a non-zero constant"; (1L, args)
        | [] -> assert false (* catched earlier *) in
      let (text, args2) =
        match args1 with
        | {edesc = C.EConst(CStr(txt))} :: args2 -> (txt, args2)
        | {edesc = C.EVar id} :: args2 -> (id.name, args2)
        | _::args2 -> error "argument 2 of '__builtin_debug' must be either a string literal or a variable"; ("", args2)
        | [] -> assert false (* catched earlier *) in
      let targs2 = convertTypAnnotArgs env args2 in
      Ebuiltin(
         AST.EF_debug(P.of_int64 kind, intern_string text,
                 typlist_of_typelist targs2),
        targs2, convertExprList env args2, convertTyp env e.etyp)

  | C.ECall({edesc = C.EVar {name = "__builtin_annot"}}, args) ->
      begin match args with
      | {edesc = C.EConst(CStr txt)} :: args1 ->
          let targs1 = convertTypAnnotArgs env args1 in
          Ebuiltin(
             AST.EF_annot(P.of_int 1,coqstring_of_camlstring txt, typlist_of_typelist targs1),
            targs1, convertExprList env args1, convertTyp env e.etyp)
      | _ ->
          error "argument 1 of '__builtin_annot' must be a string literal";
          ezero
      end

  | C.ECall({edesc = C.EVar {name = "__builtin_annot_intval"}}, args) ->
      begin match args with
      | [ {edesc = C.EConst(CStr txt)}; arg ] ->
          let targ = convertTyp env
                         (Cutil.default_argument_conversion env arg.etyp) in
          Ebuiltin(AST.EF_annot_val(P.of_int 1,coqstring_of_camlstring txt, typ_of_type targ),
                   Tcons(targ, Tnil), convertExprList env [arg],
                   convertTyp env e.etyp)
      | _ ->
          error "argument 1 of '__builtin_annot_intval' must be a string literal";
          ezero
      end

  | C.ECall({edesc = C.EVar {name = "__builtin_ais_annot"}}, args) when Configuration.elf_target ->
      begin match args with
      | {edesc = C.EConst(CStr txt)} :: args1 ->
        let file,line = !currentLocation in
        let fun_name = !currentFunction in
        let loc_string = Printf.sprintf "# file:%s line:%d function:%s\n" file line fun_name in
        let targs1 = convertTypAnnotArgs env args1 in
        AisAnnot.validate_ais_annot env !currentLocation txt args1;
          Ebuiltin(
             AST.EF_annot(P.of_int 2,coqstring_of_camlstring (loc_string ^ txt), typlist_of_typelist targs1),
            targs1, convertExprList env args1, convertTyp env e.etyp)
      | _ ->
          error "argument 1 of '__builtin_ais_annot' must be a string literal";
          ezero
      end

 | C.ECall({edesc = C.EVar {name = "__builtin_memcpy_aligned"}}, args) ->
      make_builtin_memcpy (convertExprList env args)

  | C.ECall({edesc = C.EVar {name = "__builtin_fabs"}}, [arg]) ->
      ewrap (Ctyping.eunop Cop.Oabsfloat (convertExpr env arg))

  | C.ECall({edesc = C.EVar {name = "__builtin_va_start"}} as fn, [arg]) ->
      Ecall(convertExpr env fn,
            Econs(va_list_ptr(convertExpr env arg), Enil),
            convertTyp env e.etyp)

  | C.ECall({edesc = C.EVar {name = "__builtin_va_arg"}}, [arg1; arg2]) ->
      make_builtin_va_arg env (convertTyp env e.etyp) (convertExpr env arg1)

  | C.ECall({edesc = C.EVar {name = "__builtin_va_end"}}, _) ->
      Ecast (ezero, Tvoid)

  | C.ECall({edesc = C.EVar {name = "__builtin_va_copy"}}, [arg1; arg2]) ->
      let dst = convertExpr env arg1 in
      let src = convertExpr env arg2 in
      Ebuiltin( AST.EF_memcpy(Z.of_uint CBuiltins.size_va_list, Z.of_uint 4),
               Tcons(Tpointer(Tvoid, noattr),
                 Tcons(Tpointer(Tvoid, noattr), Tnil)),
               Econs(va_list_ptr dst, Econs(va_list_ptr src, Enil)),
               Tvoid)

  | C.ECall({edesc = C.EVar {name = "__builtin_sel"}}, [arg1; arg2; arg3]) ->
      ewrap (Ctyping.eselection (convertExpr env arg1)
                                (convertExpr env arg2) (convertExpr env arg3))

  | C.ECall({edesc = C.EVar {name = "__builtin_expect"}}, [arg1; arg2]) ->
      convertExpr env arg1

  | C.ECall({edesc = C.EVar {name = "printf"}}, args)
    when !Clflags.option_interp ->
      let targs = convertTypArgs env [] args
      and tres = convertTyp env e.etyp in
      let sg =
        signature_of_type targs tres
           { AST.cc_vararg = Some (coqint_of_camlint 1l); cc_unproto = false; cc_structret = false} in
      Ebuiltin( AST.EF_external(coqstring_of_camlstring "printf", AST.privileged_compartment, sg),
               targs, convertExprList env args, tres)

  | C.ECall(fn, args) ->
      begin match projFunType env fn.etyp with
      | None ->
          error "wrong type for function part of a call"
      | Some(tres, targs, va) ->
          if targs = None && not !Clflags.option_funprototyped then
            unsupported "call to unprototyped function (consider adding option [-funprototyped])";
          if va && not !Clflags.option_fvararg_calls then
            unsupported "call to variable-argument function (consider adding option [-fvararg-calls])"
      end;
      checkResultType env e.etyp;
      List.iter (fun arg -> checkArgumentType env arg.etyp) args;
      ewrap (Ctyping.ecall (convertExpr env fn) (convertExprList env args))

and convertLvalue env e =
  match e.edesc with
  | C.EVar id ->
      Evar(intern_string id.name, convertTyp env e.etyp)
  | C.EUnop(C.Oderef, e1) ->
      ewrap (Ctyping.ederef (convertExpr env e1))
  | C.EUnop(C.Odot id, e1) ->
      ewrap (Ctyping.efield !comp_env (convertExpr env e1) (intern_string id))
  | C.EUnop(C.Oarrow id, e1) ->
      let e1' = convertExpr env e1 in
      let e2' = ewrap (Ctyping.ederef e1') in
      let e3' = ewrap (Ctyping.evalof e2') in
      ewrap (Ctyping.efield !comp_env e3' (intern_string id))
  | C.EBinop(C.Oindex, e1, e2, _) ->
      let e1' = convertExpr env e1 and e2' = convertExpr env e2 in
      let e3' = ewrap (Ctyping.ebinop Cop.Oadd e1' e2') in
      ewrap (Ctyping.ederef e3')
  | C.EConst(C.CStr s) ->
      let ty = typeStringLiteral s in
      Evar(name_for_string_literal s, ty)
  | C.EConst(C.CWStr(s, ik)) ->
      let ty = typeWideStringLiteral s ik in
      Evar(name_for_wide_string_literal s ik, ty)
  | _ ->
      error "illegal lvalue"; ezero

and convertExprList env el =
  match el with
  | [] -> Enil
  | e1 :: el' -> Econs(convertExpr env e1, convertExprList env el')

(* Extended assembly *)

let convertAsm loc env txt outputs inputs clobber =
  let (txt', output', inputs') =
    ExtendedAsm.transf_asm loc env txt outputs inputs clobber in
  let clobber' =
    List.map (fun s -> coqstring_uppercase_ascii_of_camlstring s) clobber in
  let ty_res =
    match output' with None -> TVoid [] | Some e -> e.etyp in
  (* Build the Ebuiltin expression *)
  let e =
    let tinputs = convertTypAnnotArgs env inputs' in
    let toutput = convertTyp env ty_res in
    Ebuiltin( AST.EF_inline_asm(coqstring_of_camlstring txt',
                           signature_of_type tinputs toutput  AST.cc_default,
                           clobber'),
             tinputs,
             convertExprList env inputs',
             toutput) in
  (* Add an assignment to the output, if any *)
  match output' with
  | None -> e
  | Some lhs -> Eassign (convertLvalue env lhs, e, typeof e)

(** Annotations for line numbers *)

(** Statements *)

let swrap = function
  | Errors.OK s -> s
  | Errors.Error msg ->
      error "retyping error: %s" (string_of_errmsg msg); Csyntax.Sskip

let rec convertStmt env s =
  updateLoc s.sloc;
  match s.sdesc with
  | C.Sskip ->
      Csyntax.Sskip
  | C.Sdo e ->
      swrap (Ctyping.sdo (convertExpr env e))
  | C.Sseq(s1, s2) ->
      let s1' = convertStmt env s1 in
      let s2' = convertStmt env s2 in
      Ssequence(s1', s2')
  | C.Sif(e, s1, s2) ->
      let te = convertExpr env e in
      swrap (Ctyping.sifthenelse te (convertStmt env s1) (convertStmt env s2))
  | C.Swhile(e, s1) ->
      let te = convertExpr env e in
      swrap (Ctyping.swhile te (convertStmt env s1))
  | C.Sdowhile(s1, e) ->
      let te = convertExpr env e in
      swrap (Ctyping.sdowhile te (convertStmt env s1))
  | C.Sfor(s1, e, s2, s3) ->
      let te = convertExpr env e in
      swrap (Ctyping.sfor
                  (convertStmt env s1) te
                  (convertStmt env s2) (convertStmt env s3))
  | C.Sbreak ->
      Csyntax.Sbreak
  | C.Scontinue ->
      Csyntax.Scontinue
  | C.Sswitch(e, s1) ->
      let te = convertExpr env e in
      swrap (Ctyping.sswitch te (convertSwitch env (is_int64 env e.etyp) s1))
  | C.Slabeled(C.Slabel lbl, s1) ->
      Csyntax.Slabel(intern_string lbl, convertStmt env s1)
  | C.Slabeled(C.Scase _, _) ->
      unsupported "'case' statement not in 'switch' statement"; Csyntax.Sskip
  | C.Slabeled(C.Sdefault, _) ->
      unsupported "'default' statement not in 'switch' statement"; Csyntax.Sskip
  | C.Sgoto lbl ->
      Csyntax.Sgoto(intern_string lbl)
  | C.Sreturn None ->
      Csyntax.Sreturn None
  | C.Sreturn(Some e) ->
      Csyntax.Sreturn(Some(convertExpr env e))
  | C.Sblock _ ->
      unsupported "nested blocks"; Csyntax.Sskip
  | C.Sdecl _ ->
      unsupported "inner declarations"; Csyntax.Sskip
  | C.Sasm(attrs, txt, outputs, inputs, clobber) ->
      if not !Clflags.option_finline_asm then
        unsupported "inline 'asm' statement (consider adding option [-finline-asm])";
      Csyntax.Sdo (convertAsm s.sloc env txt outputs inputs clobber)

and convertSwitch env is_64 = function
  | {sdesc = C.Sskip} ->
      LSnil
  | {sdesc = C.Slabeled(lbl, s)} ->
      convertSwitchCase env is_64 lbl s LSnil
  | {sdesc = C.Sseq ({sdesc = C.Slabeled(lbl, s)}, rem)} ->
      convertSwitchCase env is_64 lbl s (convertSwitch env is_64 rem)
  | _ ->
      assert false

and convertSwitchCase env is_64 lbl s k =
  let lbl' =
    match lbl with
    | C.Sdefault ->
        None
    | C.Scase(e, v) ->
        Some (if is_64 then Z.of_uint64 v else Z.of_uint32 (Int64.to_int32 v))
    | _ -> assert false in
  LScons(lbl', convertStmt env s, k)

(** Function definitions *)

let convertFundef loc env fd =
  checkFunctionType env fd.fd_ret (Some fd.fd_params);
  updateFunction fd.fd_name.name;
  if fd.fd_vararg && not !Clflags.option_fvararg_calls then
    unsupported "variable-argument function (consider adding option [-fvararg-calls])";
  let ret =
    convertTyp env fd.fd_ret in
  let params =
    List.map
      (fun (id, ty) ->
        let id' = intern_string id.name in
        Debug.atom_parameter fd.fd_name id id';
        (id', convertTyp env ty))
      fd.fd_params in
  let vars =
    List.map
      (fun (sto, id, ty, init, cp) ->
        if sto = Storage_extern || sto = Storage_static then
          unsupported "'static' or 'extern' local variable";
        if init <> None then
          unsupported "initialized local variable";
        let id' = intern_string id.name in
        Debug.atom_local_variable id id';
        (id', convertTyp env ty))
      fd.fd_locals in
  let body' = convertStmt env fd.fd_body in
  let id' = intern_string fd.fd_name.name in
  let noinline =  Cutil.find_custom_attributes ["noinline";"__noinline__"] fd.fd_attrib <> [] in
  let inline = if noinline || fd.fd_vararg then (* PR#15 *)
      Noinline
    else if fd.fd_inline then
      Inline
    else
      No_specifier in
  let cp =
    intern_string fd.fd_comp in
  Debug.atom_global fd.fd_name id';
  Hashtbl.add decl_atom id'
    { a_storage = fd.fd_storage;
      a_alignment = None;
      a_size = None;
      a_sections = Sections.for_function env loc id' fd.fd_attrib;
      a_access = Sections.Access_default;
      a_inline = inline;
      a_loc = loc };
  (id',  AST.Gfun(Ctypes.Internal
          {fn_comp = cp;
           fn_return = ret;
           fn_callconv = convertCallconv fd.fd_ret (Some fd.fd_params)
                                         fd.fd_vararg fd.fd_attrib;
           fn_params = params;
           fn_vars = vars;
           fn_body = body'}))

(** External function declaration *)

let re_builtin = Str.regexp "__builtin_"

let convertFundecl env (sto, id, ty, optinit, comp) =
  let (args, res, cconv) =
    match convertTyp env ty with
    | Tfunction(args, res, cconv) -> (args, res, cconv)
    | _ -> assert false in
  let id' = intern_string id.name in
  let id'' = coqstring_of_camlstring id.name in
  let sg = signature_of_type args res cconv in
  (* TODO: should we check that the [comp] we have is indeed the compartment of the predefined *)
  (* functions such as [EF_malloc] or [EF_free]? *)
  let cp = intern_string comp in
  let ef =
    if id.name = "malloc" then AST.EF_malloc else
    if id.name = "free" then AST.EF_free else
    if Str.string_match re_builtin id.name 0
    && List.mem_assoc id.name builtins.builtin_functions
    then AST.EF_builtin(id'', sg)
    else AST.EF_external(id'', cp, sg) in
  (id',  AST.Gfun(Ctypes.External(ef, args, res, cconv)))

(** Initializers *)

let rec convertInit env init =
  match init with
  | C.Init_single e ->
      Initializers.Init_single (convertExpr env e)
  | C.Init_array il ->
      Initializers.Init_array (convertInitList env (List.rev il) Initializers.Init_nil)
  | C.Init_struct(_, flds) ->
      Initializers.Init_struct (convertInitList env (List.rev_map snd flds) Initializers.Init_nil)
  | C.Init_union(_, fld, i) ->
      Initializers.Init_union (intern_string fld.fld_name, convertInit env i)

and convertInitList env il accu =
  match il with
  | [] -> accu
  | i :: il' -> convertInitList env il' (Initializers.Init_cons(convertInit env i, accu))

let convertInitializer env ty i =
  match Initializers.transl_init
               !comp_env (convertTyp env ty) (convertInit env i)
  with
  | Errors.OK init -> init
  | Errors.Error msg ->
      error "initializer element is not a compile-time constant (%s)"
                     (string_of_errmsg msg); []

(** Global variable *)

let convertGlobvar loc env (sto, id, ty, optinit, comp) =
  let id' = intern_string id.name in
  let cp = intern_string comp in
  Debug.atom_global id id';
  let ty' = convertTyp env ty in
  let sz = Ctypes.sizeof !comp_env ty' in
  let al = Ctypes.alignof !comp_env ty' in
  let attr = Cutil.attributes_of_type env ty in
  let init' =
    match optinit with
    | None ->
        if sto = C.Storage_extern then [] else [AST.Init_space sz]
    | Some i ->
        convertInitializer env ty i in
  let initialized =
    if optinit = None then Sections.Uninit else
    if List.exists (function AST.Init_addrof _ -> true | _ -> false) init'
    then Sections.Init_reloc
    else Sections.Init in
  let (section, access) =
    Sections.for_variable env loc id' ty initialized in
  if Z.gt sz (Z.of_uint64 0xFFFF_FFFFL) then
    error "'%s' is too big (%s bytes)"
                   id.name (Z.to_string sz);
  if sto <> C.Storage_extern && Cutil.incomplete_type env ty then
    error "'%s' has incomplete type" id.name;
  Hashtbl.add decl_atom id'
    { a_storage = sto;
      a_alignment = Some (Z.to_int al);
      a_size = Some (Z.to_int64 sz);
      a_sections = [section];
      a_access = access;
      a_inline = No_specifier;
      a_loc = loc };
  let volatile = List.mem C.AVolatile attr in
  let readonly = List.mem C.AConst attr && not volatile in
  (id',  AST.Gvar { AST.gvar_comp = cp;
                    AST.gvar_info = ty'; gvar_init = init';
                     gvar_readonly = readonly; gvar_volatile = volatile})

(** Convert a list of global declarations.
  Result is a list of CompCert C global declarations (functions +
  variables). *)

let rec convertGlobdecls env res gl =
  match gl with
  | [] -> List.rev res
  | g :: gl' ->
      updateLoc g.gloc;
      match g.gdesc with
      | C.Gdecl((sto, id, ty, optinit, cp) as d) ->
          (* Functions become external declarations.
             Other types become variable declarations. *)
          begin match Cutil.unroll env ty with
          | TFun(tres, targs, va, a) ->
              if targs = None then
                warning Diagnostics.Unnamed "'%s' is declared without a function prototype" id.name;
              convertGlobdecls env (convertFundecl env d :: res) gl'
          | _ ->
              convertGlobdecls env (convertGlobvar g.gloc env d :: res) gl'
          end
      | C.Gfundef fd ->
          convertGlobdecls env (convertFundef g.gloc env fd :: res) gl'
      | C.Gcompositedecl _ | C.Gcompositedef _ | C.Gtypedef _ | C.Genumdef _ ->
          (* Composites are treated in a separate pass,
             typedefs are unrolled, and enum tags are folded.
             So we just skip their declarations. *)
          convertGlobdecls env res gl'
      | C.Gpragma s ->
          if not (!process_pragma_hook s) then
            warning Diagnostics.Unknown_pragmas "unknown pragma ignored";
          convertGlobdecls env res gl'

(** Convert struct and union declarations.
    Result is a list of CompCert C composite declarations. *)

let rec convertCompositedefs env res gl =
  match gl with
  | [] -> List.rev res
  | g :: gl' ->
      updateLoc g.gloc;
      match g.gdesc with
      | C.Gcompositedef(su, id, a, m) ->
          convertCompositedefs env
             (convertCompositedef env su id a m :: res) gl'
      | _ ->
          convertCompositedefs env res gl'

(** Add declarations for the helper functions
    (for varargs and for int64 arithmetic) *)

let helper_functions () = [
    "__compcert_va_int32",
        Tint(I32, Unsigned, noattr),
        [Tpointer(Tvoid, noattr)];
    "__compcert_va_int64",
        Tlong(Unsigned, noattr),
        [Tpointer(Tvoid, noattr)];
    "__compcert_va_float64",
        Tfloat(F64, noattr),
        [Tpointer(Tvoid, noattr)];
    "__compcert_va_composite",
        Tpointer(Tvoid, noattr),
        [Tpointer(Tvoid, noattr); convertIkind (Cutil.size_t_ikind()) noattr];
    "__compcert_i64_dtos",
        Tlong(Signed, noattr),
        [Tfloat(F64, noattr)];
    "__compcert_i64_dtou",
        Tlong(Unsigned, noattr),
        [Tfloat(F64, noattr)];
    "__compcert_i64_stod",
        Tfloat(F64, noattr),
        [Tlong(Signed, noattr)];
    "__compcert_i64_utod",
        Tfloat(F64, noattr),
        [Tlong(Unsigned, noattr)];
    "__compcert_i64_stof",
        Tfloat(F32, noattr),
        [Tlong(Signed, noattr)];
    "__compcert_i64_utof",
        Tfloat(F32, noattr),
        [Tlong(Unsigned, noattr)];
    "__compcert_i64_sdiv",
        Tlong(Signed, noattr),
        [Tlong(Signed, noattr); Tlong(Signed, noattr)];
    "__compcert_i64_udiv",
        Tlong(Unsigned, noattr),
        [Tlong(Unsigned, noattr); Tlong(Unsigned, noattr)];
    "__compcert_i64_smod",
        Tlong(Signed, noattr),
        [Tlong(Signed, noattr); Tlong(Signed, noattr)];
    "__compcert_i64_umod",
        Tlong(Unsigned, noattr),
        [Tlong(Unsigned, noattr); Tlong(Unsigned, noattr)];
    "__compcert_i64_shl",
        Tlong(Signed, noattr),
        [Tlong(Signed, noattr); Tint(I32, Signed, noattr)];
    "__compcert_i64_shr",
        Tlong(Unsigned, noattr),
        [Tlong(Unsigned, noattr); Tint(I32, Signed, noattr)];
    "__compcert_i64_sar",
        Tlong(Signed, noattr),
        [Tlong(Signed, noattr); Tint(I32, Signed, noattr)];
    "__compcert_i64_smulh",
        Tlong(Signed, noattr),
        [Tlong(Signed, noattr); Tlong(Signed, noattr)];
    "__compcert_i64_umulh",
        Tlong(Unsigned, noattr),
        [Tlong(Unsigned, noattr); Tlong(Unsigned, noattr)]
]

let helper_function_declaration (name, tyres, tyargs) =
  let tyargs =
    List.fold_right (fun t tl -> Tcons(t, tl)) tyargs Tnil in
  let ef =
    AST.EF_runtime(coqstring_of_camlstring name,
                   signature_of_type tyargs tyres AST.cc_default) in
  (intern_string name,
   AST.Gfun (Ctypes.External(ef, tyargs, tyres, AST.cc_default)))

let add_helper_functions globs =
  List.map helper_function_declaration (helper_functions()) @ globs

(** Build environment of typedefs, structs, unions and enums *)

let rec translEnv env = function
  | [] -> env
  | g :: gl ->
      let env' =
        match g.gdesc with
        | C.Gcompositedecl(su, id, attr) ->
            Env.add_composite env id (Cutil.composite_info_decl su attr)
        | C.Gcompositedef(su, id, attr, fld) ->
            Env.add_composite env id (Cutil.composite_info_def env su attr fld)
        | C.Gtypedef(id, ty) ->
            Env.add_typedef env id ty
        | C.Genumdef(id, attr, members) ->
            Env.add_enum env id {Env.ei_members = members; ei_attr = attr}
        | _ ->
            env in
      translEnv env' gl

(** Eliminate multiple declarations of globals. *)

module IdentSet = Set.Make(struct type t = C.ident let compare = compare end)

let cleanupGlobals p =

  (* First pass: determine what is defined *)
  let strong = ref IdentSet.empty (* def functions or variables with inits *)
  and weak = ref IdentSet.empty (* variables without inits *)
  and extern = ref IdentSet.empty in (* extern decls *)
  let classify_def g =
        updateLoc g.gloc;
    match g.gdesc with
    | C.Gfundef fd ->
        if IdentSet.mem fd.fd_name !strong then
          error "multiple definitions of %s" fd.fd_name.name;
        strong := IdentSet.add fd.fd_name !strong
    | C.Gdecl(Storage_extern, id, ty, init, cp) ->
        extern := IdentSet.add id !extern
    | C.Gdecl(sto, id, ty, Some i, cp) ->
        if IdentSet.mem id !strong then
          error "multiple definitions of %s" id.name;
        strong := IdentSet.add id !strong
    | C.Gdecl(sto, id, ty, None, cp) ->
        weak := IdentSet.add id !weak
    | _ -> () in
  List.iter classify_def p;

  (* Second pass: keep "best" definition for each identifier *)
  let rec clean defs accu = function
    | [] -> accu
    | g :: gl ->
        updateLoc g.gloc;
        match g.gdesc with
        | C.Gdecl(sto, id, ty, init, cp) ->
            let better_def_exists =
              if sto = Storage_extern then
                IdentSet.mem id !strong || IdentSet.mem id !weak
              else if init = None then
                IdentSet.mem id !strong
              else
                false in
            if IdentSet.mem id defs || better_def_exists
            then clean defs accu gl
            else clean (IdentSet.add id defs) (g :: accu) gl
        | C.Gfundef fd ->
            clean (IdentSet.add fd.fd_name defs) (g :: accu) gl
        | _ ->
            clean defs (g :: accu) gl
  in clean IdentSet.empty [] (List.rev p)

(** Extract the list of public (non-static) names *)

let public_globals gl =
  List.fold_left
    (fun accu (id, g) -> if atom_is_static id then accu else id :: accu)
    [] gl

<<<<<<< HEAD
(* Let f := fun (m: T.t A) (k_v: T.elt * A) => T.set (fst k_v) (snd k_v) m. *)

(* Definition of_list (l: list (T.elt * A)) : T.t A := *)
(*   List.fold_left f l (T.empty _). *)

let add_to_tree = fun m k_v ->
  match Maps.PTree.get (fst k_v) m with
  | None -> Maps.PTree.set (fst k_v) [snd k_v] m
  | Some s -> Maps.PTree.set (fst k_v) (snd k_v :: s) m

let of_list' l =
  List.fold_left add_to_tree Maps.PTree.empty l

(* FIXME: this is very ad-hoc. I'm worried that by generating new names using "intern_string", we might be doing something bad. Ideally, we should inspect *)
(* the rest of the file and figure out how the translation between C.ident and AST.ident works. *)
let build_policy (imports: C.import list) (exports: C.export list): AST.Policy.t =
  let open AST.Policy in
  let exports' = List.map (function Export(id1, id2) -> (intern_string id1.name, intern_string id2.name)) exports in
  let exports'': AST.ident list Maps.PTree.t = of_list' exports' in
  let imports' = List.map (function Import(id1, id2, id3) -> (intern_string id1.name, (intern_string id2.name, intern_string id3.name))) imports in
  let imports'': (AST.compartment * AST.ident) list Maps.PTree.t = of_list' imports' in
  (* let imports'': (AST.compartment * AST.ident) list Maps.PTree.t = Maps.PTree_Properties.of_list [] in *)
  let p = { policy_export = exports'';
            policy_import = imports'' } in
  p

  (* AST.Policy.empty_pol *)
=======
(** Complete the debug information of struct/unions *)

(* [debug_set_struct_mem_ofs sid ((id,byte_ofs), bits)] sets the
   byte and bit offset information of the member [id] of the struct
   [sid] *)
let debug_set_struct_mem_ofs sid ((id, byte_ofs), bits) =
  let byte_ofs = Z.to_int byte_ofs in
  match bits with
  | Full ->
    Debug.set_member_offset ~str_id:sid ~fld_id:id byte_ofs
  | Bits (sz, sg, bit_pos, width) ->
    let bit_pos = Z.to_int bit_pos in
    let sz = Z.to_int (bitalignof_intsize sz) in
    let bit_pos = if not !Machine.config.Machine.bitfields_msb_first then
        sz - bit_pos - (Z.to_int width)
      else
        bit_pos in
    let size = sz / 8 in
    Debug.set_bitfield_offset ~str_id:sid ~fld_id:id ~bit_ofs:bit_pos ~byte_ofs:byte_ofs ~size:size

(* [debug_set_struct_ofs env types] sets the missing offset information
   of all structs in the list of composites in [types] if we compile
   with debug information. *)
let debug_set_struct_ofs env typs =
  if !Clflags.option_g then
    List.iter (function
        | Composite (sid, Ctypes.Struct, ms, a) ->
          let layout = Ctypes.layout_struct env ms in
          begin match layout with
            | Errors.OK layout ->
              List.iter (debug_set_struct_mem_ofs sid) layout
            | Errors.Error _ -> ()
          end
        | _ -> ()) typs
>>>>>>> 643fd7ac

(** Convert a [C.program] into a [Csyntax.program] *)

let convertProgram (p, (imports, exports)) =
  Diagnostics.reset();
  stringNum := 0;
  Hashtbl.clear decl_atom;
  Hashtbl.clear stringTable;
  Hashtbl.clear wstringTable;
  let p = cleanupGlobals (Env.initial_declarations() @ p) in
  try
    let env = translEnv Env.empty p in
    let typs = convertCompositedefs env [] p in
    match build_composite_env typs with
    | Errors.Error msg ->
      fatal_error "incorrect struct or union definition: %s"
                       (string_of_errmsg msg)
    | Errors.OK ce ->
        comp_env := ce;
        let gl1 = convertGlobdecls env [] p in
        let gl2 = globals_for_strings gl1 in
        let gl3 = add_helper_functions gl2 in
        comp_env := Maps.PTree.empty;
        let p' =
<<<<<<< HEAD
          { prog_pol = build_policy imports exports ;
            prog_defs = gl2;
            prog_public = public_globals gl2;
            prog_main = intern_string "main";
=======
          { prog_pol = AST.Policy.empty_pol; (* FIXME *)
            prog_defs = gl3;
            prog_public = public_globals gl3;
            prog_main = intern_string !Clflags.main_function_name;
>>>>>>> 643fd7ac
            prog_types = typs;
            prog_comp_env = ce } in
        debug_set_struct_ofs ce typs;
        Diagnostics.check_errors ();
        p'
  with Env.Error msg ->
    fatal_error "%s" (Env.error_message msg)<|MERGE_RESOLUTION|>--- conflicted
+++ resolved
@@ -1459,7 +1459,6 @@
     (fun accu (id, g) -> if atom_is_static id then accu else id :: accu)
     [] gl
 
-<<<<<<< HEAD
 (* Let f := fun (m: T.t A) (k_v: T.elt * A) => T.set (fst k_v) (snd k_v) m. *)
 
 (* Definition of_list (l: list (T.elt * A)) : T.t A := *)
@@ -1486,8 +1485,6 @@
             policy_import = imports'' } in
   p
 
-  (* AST.Policy.empty_pol *)
-=======
 (** Complete the debug information of struct/unions *)
 
 (* [debug_set_struct_mem_ofs sid ((id,byte_ofs), bits)] sets the
@@ -1522,7 +1519,6 @@
             | Errors.Error _ -> ()
           end
         | _ -> ()) typs
->>>>>>> 643fd7ac
 
 (** Convert a [C.program] into a [Csyntax.program] *)
 
@@ -1547,17 +1543,10 @@
         let gl3 = add_helper_functions gl2 in
         comp_env := Maps.PTree.empty;
         let p' =
-<<<<<<< HEAD
           { prog_pol = build_policy imports exports ;
-            prog_defs = gl2;
-            prog_public = public_globals gl2;
-            prog_main = intern_string "main";
-=======
-          { prog_pol = AST.Policy.empty_pol; (* FIXME *)
             prog_defs = gl3;
             prog_public = public_globals gl3;
             prog_main = intern_string !Clflags.main_function_name;
->>>>>>> 643fd7ac
             prog_types = typs;
             prog_comp_env = ce } in
         debug_set_struct_ofs ce typs;
