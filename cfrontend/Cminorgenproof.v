(* *********************************************************************)
(*                                                                     *)
(*              The Compcert verified compiler                         *)
(*                                                                     *)
(*          Xavier Leroy, INRIA Paris-Rocquencourt                     *)
(*                                                                     *)
(*  Copyright Institut National de Recherche en Informatique et en     *)
(*  Automatique.  All rights reserved.  This file is distributed       *)
(*  under the terms of the INRIA Non-Commercial License Agreement.     *)
(*                                                                     *)
(* *********************************************************************)

(** Correctness proof for Cminor generation. *)

Require Import Coq.Program.Equality FSets Permutation.
Require Import FSets FSetAVL Orders Mergesort.
Require Import Coqlib Maps Ordered Errors Integers Floats.
Require Intv.
Require Import AST Linking.
Require Import Values Memory Events Globalenvs Smallstep.
Require Import Csharpminor Switch Cminor Cminorgen.

Local Open Scope error_monad_scope.

Definition match_prog (p: Csharpminor.program) (tp: Cminor.program) :=
  match_program (fun cu f tf => transl_fundef f = OK tf) eq p tp.

Instance comp_transl_funbody ce stacksize:
  has_comp_transl_partial (transl_funbody ce stacksize).
Proof.
  unfold transl_funbody.
  intros f tf H.
  now monadInv H.
Qed.

Instance comp_transl_function: has_comp_transl_partial transl_function.
Proof.
  unfold transl_function, transl_funbody.
  intros f tf H.
  destruct build_compilenv.
  destruct zle; try easy.
  now monadInv H.
Qed.

Lemma transf_program_match:
  forall p tp, transl_program p = OK tp -> match_prog p tp.
Proof.
  intros. apply match_transform_partial_program; auto.
Qed.

Section TRANSLATION.

Variable prog: Csharpminor.program.
Variable tprog: program.
Hypothesis TRANSL: match_prog prog tprog.
Let ge : Csharpminor.genv := Genv.globalenv prog.
Let tge: genv := Genv.globalenv tprog.

Lemma symbols_preserved:
  forall (s: ident), Genv.find_symbol tge s = Genv.find_symbol ge s.
Proof (Genv.find_symbol_transf_partial TRANSL).

Lemma senv_preserved:
  Senv.equiv ge tge.
Proof (Genv.senv_transf_partial TRANSL).


Lemma function_ptr_translated:
  forall (b: block) (f: Csharpminor.fundef),
  Genv.find_funct_ptr ge b = Some f ->
  exists tf,
  Genv.find_funct_ptr tge b = Some tf /\ transl_fundef f = OK tf.
Proof (Genv.find_funct_ptr_transf_partial TRANSL).

Lemma functions_translated:
  forall (v: val) (f: Csharpminor.fundef),
  Genv.find_funct ge v = Some f ->
  exists tf,
  Genv.find_funct tge v = Some tf /\ transl_fundef f = OK tf.
Proof (Genv.find_funct_transf_partial TRANSL).

Lemma call_trace_translated:
  forall j cp cp' vf vargs tvargs tyargs t,
    Val.inject_list j vargs tvargs ->
    (Genv.type_of_call ge cp cp' = Genv.CrossCompartmentCall -> Forall not_ptr vargs) ->
    call_trace ge cp cp' vf vargs tyargs t ->
    call_trace tge cp cp' vf tvargs tyargs t.
Proof.
  intros j cp cp' vf vargs tvargs tyargs t Hinj Hnoptr H.
  inv H.
  - constructor; eauto.
  - specialize (Hnoptr H0).
    econstructor; eauto. apply Genv.find_invert_symbol.
    rewrite symbols_preserved.
    apply Genv.invert_find_symbol; eauto.
    clear -vargs tvargs Hinj Hnoptr H3.
    revert tvargs tyargs vl Hinj Hnoptr H3.
    induction vargs; intros tvargs tyargs vl Hinj Hnoptr Hmatch.
    + inv Hinj; inv Hmatch; constructor.
    + inv Hinj; inv Hnoptr; inv Hmatch.
      constructor; eauto.
      inv H1; try contradiction;
        inv H7; econstructor; eauto.
Qed.

Lemma sig_preserved_body:
  forall f tf cenv size,
  transl_funbody cenv size f = OK tf ->
  tf.(fn_sig) = Csharpminor.fn_sig f.
Proof.
  intros. unfold transl_funbody in H. monadInv H; reflexivity.
Qed.

Lemma sig_preserved:
  forall f tf,
  transl_fundef f = OK tf ->
  Cminor.funsig tf = Csharpminor.funsig f.
Proof.
  intros until tf; destruct f; simpl.
  unfold transl_function. destruct (build_compilenv f).
  case (zle z Ptrofs.max_unsigned); simpl bind; try congruence.
  intros. monadInv H. simpl. eapply sig_preserved_body; eauto.
  intro. inv H. reflexivity.
Qed.

(** * Derived properties of memory operations *)

Lemma load_freelist:
  forall fbl chunk m b ofs m' cp cp',
  (forall b' lo hi, In (b', lo, hi) fbl -> b' <> b) ->
  Mem.free_list m fbl cp = Some m' ->
  Mem.load chunk m' b ofs cp' = Mem.load chunk m b ofs cp'.
Proof.
  induction fbl; intros.
  simpl in H0. congruence.
  destruct a as [[b' lo] hi].
  generalize H0. simpl. case_eq (Mem.free m b' lo hi cp); try congruence.
  intros m1 FR1 FRL.
  transitivity (Mem.load chunk m1 b ofs cp').
  eapply IHfbl; eauto. intros. eapply H. eauto with coqlib.
  eapply Mem.load_free; eauto. left. apply not_eq_sym. eapply H. auto with coqlib.
Qed.

Lemma perm_freelist:
  forall fbl m m' b ofs k cp p,
  Mem.free_list m fbl cp = Some m' ->
  Mem.perm m' b ofs k p ->
  Mem.perm m b ofs k p.
Proof.
  induction fbl; simpl; intros until p.
  congruence.
  destruct a as [[b' lo] hi]. case_eq (Mem.free m b' lo hi cp); try congruence.
  intros. eauto with mem.
Qed.

Lemma nextblock_freelist:
  forall cp fbl m m',
  Mem.free_list m fbl cp = Some m' ->
  Mem.nextblock m' = Mem.nextblock m.
Proof.
  induction fbl; intros until m'; simpl.
  congruence.
  destruct a as [[b lo] hi].
  case_eq (Mem.free m b lo hi cp); intros; try congruence.
  transitivity (Mem.nextblock m0). eauto. eapply Mem.nextblock_free; eauto.
Qed.

Lemma free_list_freeable:
  forall cp l m m',
  Mem.free_list m l cp = Some m' ->
  forall b lo hi,
  In (b, lo, hi) l -> Mem.range_perm m b lo hi Cur Freeable.
Proof.
  induction l; simpl; intros.
  contradiction.
  revert H. destruct a as [[b' lo'] hi'].
  caseEq (Mem.free m b' lo' hi' cp); try congruence.
  intros m1 FREE1 FREE2.
  destruct H0. inv H.
  eauto with mem.
  red; intros. eapply Mem.perm_free_3; eauto. exploit IHl; eauto.
Qed.

Lemma nextblock_storev:
  forall cp chunk m addr v m',
  Mem.storev chunk m addr v cp = Some m' -> Mem.nextblock m' = Mem.nextblock m.
Proof.
  unfold Mem.storev; intros. destruct addr; try discriminate.
  eapply Mem.nextblock_store; eauto.
Qed.

(** * Correspondence between C#minor's and Cminor's environments and memory states *)

(** In C#minor, every variable is stored in a separate memory block.
  In the corresponding Cminor code, these variables become sub-blocks
  of the stack data block.  We capture these changes in memory via a
  memory injection [f]:
  [f b = Some(b', ofs)] means that C#minor block [b] corresponds
  to a sub-block of Cminor block [b] at offset [ofs].

  A memory injection [f] defines a relation [Val.inject f] between
  values and a relation [Mem.inject f] between memory states.  These
  relations will be used intensively in our proof of simulation
  between C#minor and Cminor executions. *)

(** ** Matching between Cshaprminor's temporaries and Cminor's variables *)

Definition match_temps (f: meminj) (le: Csharpminor.temp_env) (te: env) : Prop :=
  forall id v, le!id = Some v -> exists v', te!(id) = Some v' /\ Val.inject f v v'.

Lemma match_temps_invariant:
  forall f f' le te,
  match_temps f le te ->
  inject_incr f f' ->
  match_temps f' le te.
Proof.
  intros; red; intros. destruct (H _ _ H1) as [v' [A B]]. exists v'; eauto.
Qed.

Lemma match_temps_assign:
  forall f le te id v tv,
  match_temps f le te ->
  Val.inject f v tv ->
  match_temps f (PTree.set id v le) (PTree.set id tv te).
Proof.
  intros; red; intros. rewrite PTree.gsspec in *. destruct (peq id0 id).
  inv H1. exists tv; auto.
  eauto.
Qed.

(** ** Matching between C#minor's variable environment and Cminor's stack pointer *)

Inductive match_var (f: meminj) (sp: block): option (block * Z) -> option Z -> Prop :=
  | match_var_local: forall b sz ofs,
      Val.inject f (Vptr b Ptrofs.zero) (Vptr sp (Ptrofs.repr ofs)) ->
      match_var f sp (Some(b, sz)) (Some ofs)
  | match_var_global:
      match_var f sp None None.

(** Matching between a C#minor environment [e] and a Cminor
  stack pointer [sp]. The [lo] and [hi] parameters delimit the range
  of addresses for the blocks referenced from [te]. *)

Record match_env (f: meminj) (cenv: compilenv)
                 (e: Csharpminor.env) (sp: block)
                 (lo hi: block) : Prop :=
  mk_match_env {

(** C#minor local variables match sub-blocks of the Cminor stack data block. *)
    me_vars:
      forall id, match_var f sp (e!id) (cenv!id);

(** [lo, hi] is a proper interval. *)
    me_low_high:
      Ple lo hi;

(** Every block appearing in the C#minor environment [e] must be
  in the range [lo, hi]. *)
    me_bounded:
      forall id b sz, PTree.get id e = Some(b, sz) -> Ple lo b /\ Plt b hi;

(** All blocks mapped to sub-blocks of the Cminor stack data must be
    images of variables from the C#minor environment [e] *)
    me_inv:
      forall b delta,
      f b = Some(sp, delta) ->
      exists id, exists sz, PTree.get id e = Some(b, sz);

(** All C#minor blocks below [lo] (i.e. allocated before the blocks
  referenced from [e]) must map to blocks that are below [sp]
  (i.e. allocated before the stack data for the current Cminor function). *)
    me_incr:
      forall b tb delta,
      f b = Some(tb, delta) -> Plt b lo -> Plt tb sp
  }.

Ltac geninv x :=
  let H := fresh in (generalize x; intro H; inv H).

Lemma match_env_invariant:
  forall f1 cenv e sp lo hi f2,
  match_env f1 cenv e sp lo hi ->
  inject_incr f1 f2 ->
  (forall b delta, f2 b = Some(sp, delta) -> f1 b = Some(sp, delta)) ->
  (forall b, Plt b lo -> f2 b = f1 b) ->
  match_env f2 cenv e sp lo hi.
Proof.
  intros. destruct H. constructor; auto.
(* vars *)
  intros. geninv (me_vars0 id); econstructor; eauto.
(* bounded *)
  intros. eauto.
(* below *)
  intros. rewrite H2 in H; eauto.
Qed.

(** [match_env] and external calls *)

Remark inject_incr_separated_same:
  forall f1 f2 m1 m1',
  inject_incr f1 f2 -> inject_separated f1 f2 m1 m1' ->
  forall b, Mem.valid_block m1 b -> f2 b = f1 b.
Proof.
  intros. case_eq (f1 b).
  intros [b' delta] EQ. apply H; auto.
  intros EQ. case_eq (f2 b).
  intros [b'1 delta1] EQ1. exploit H0; eauto. intros [C D]. contradiction.
  auto.
Qed.

Remark inject_incr_separated_same':
  forall f1 f2 m1 m1',
  inject_incr f1 f2 -> inject_separated f1 f2 m1 m1' ->
  forall b b' delta,
  f2 b = Some(b', delta) -> Mem.valid_block m1' b' -> f1 b = Some(b', delta).
Proof.
  intros. case_eq (f1 b).
  intros [b'1 delta1] EQ. exploit H; eauto. congruence.
  intros. exploit H0; eauto. intros [C D]. contradiction.
Qed.

Lemma match_env_external_call:
  forall f1 cenv e sp lo hi f2 m1 m1',
  match_env f1 cenv e sp lo hi ->
  inject_incr f1 f2 ->
  inject_separated f1 f2 m1 m1' ->
  Ple hi (Mem.nextblock m1) -> Plt sp (Mem.nextblock m1') ->
  match_env f2 cenv e sp lo hi.
Proof.
  intros. apply match_env_invariant with f1; auto.
  intros. eapply inject_incr_separated_same'; eauto.
  intros. eapply inject_incr_separated_same; eauto. red. destruct H. extlia.
Qed.

(** [match_env] and allocations *)

Lemma match_env_alloc:
  forall f1 id cenv e sp lo m1 c sz m2 b ofs f2,
  match_env f1 (PTree.remove id cenv) e sp lo (Mem.nextblock m1) ->
  Mem.alloc m1 c 0 sz = (m2, b) ->
  cenv!id = Some ofs ->
  inject_incr f1 f2 ->
  f2 b = Some(sp, ofs) ->
  (forall b', b' <> b -> f2 b' = f1 b') ->
  e!id = None ->
  match_env f2 cenv (PTree.set id (b, sz) e) sp lo (Mem.nextblock m2).
Proof.
  intros until f2; intros ME ALLOC CENV INCR SAME OTHER ENV.
  exploit Mem.nextblock_alloc; eauto. intros NEXTBLOCK.
  exploit Mem.alloc_result; eauto. intros RES.
  inv ME; constructor.
(* vars *)
  intros. rewrite PTree.gsspec. destruct (peq id0 id).
  (* the new var *)
  subst id0. rewrite CENV. constructor. econstructor. eauto.
  rewrite Ptrofs.add_commut; rewrite Ptrofs.add_zero; auto.
  (* old vars *)
  generalize (me_vars0 id0). rewrite PTree.gro; auto. intros M; inv M.
  constructor; eauto.
  constructor.
(* low-high *)
  rewrite NEXTBLOCK; extlia.
(* bounded *)
  intros. rewrite PTree.gsspec in H. destruct (peq id0 id).
  inv H. rewrite NEXTBLOCK; extlia.
  exploit me_bounded0; eauto. rewrite NEXTBLOCK; extlia.
(* inv *)
  intros. destruct (eq_block b (Mem.nextblock m1)).
  subst b. rewrite SAME in H; inv H. exists id; exists sz. apply PTree.gss.
  rewrite OTHER in H; auto. exploit me_inv0; eauto.
  intros [id1 [sz1 EQ]]. exists id1; exists sz1. rewrite PTree.gso; auto. congruence.
(* incr *)
  intros. rewrite OTHER in H. eauto. unfold block in *; extlia.
Qed.

(** The sizes of blocks appearing in [e] are respected. *)

Definition match_bounds (e: Csharpminor.env) (m: mem) : Prop :=
  forall id b sz ofs p,
  PTree.get id e = Some(b, sz) -> Mem.perm m b ofs Max p -> 0 <= ofs < sz.

Lemma match_bounds_invariant:
  forall e m1 m2,
  match_bounds e m1 ->
  (forall id b sz ofs p,
   PTree.get id e = Some(b, sz) -> Mem.perm m2 b ofs Max p -> Mem.perm m1 b ofs Max p) ->
  match_bounds e m2.
Proof.
  intros; red; intros. eapply H; eauto.
Qed.

(** ** Permissions on the Cminor stack block *)

(** The parts of the Cminor stack data block that are not images of
    C#minor local variable blocks remain freeable at all times. *)

Inductive is_reachable_from_env (f: meminj) (e: Csharpminor.env) (sp: block) (ofs: Z) : Prop :=
  | is_reachable_intro: forall id b sz delta,
      e!id = Some(b, sz) ->
      f b = Some(sp, delta) ->
      delta <= ofs < delta + sz ->
      is_reachable_from_env f e sp ofs.

Definition padding_freeable (f: meminj) (e: Csharpminor.env) (tm: mem) (sp: block) (sz: Z) : Prop :=
  forall ofs,
  0 <= ofs < sz -> Mem.perm tm sp ofs Cur Freeable \/ is_reachable_from_env f e sp ofs.

Lemma padding_freeable_invariant:
  forall f1 e tm1 sp sz cenv lo hi f2 tm2,
  padding_freeable f1 e tm1 sp sz ->
  match_env f1 cenv e sp lo hi ->
  (forall ofs, Mem.perm tm1 sp ofs Cur Freeable -> Mem.perm tm2 sp ofs Cur Freeable) ->
  (forall b, Plt b hi -> f2 b = f1 b) ->
  padding_freeable f2 e tm2 sp sz.
Proof.
  intros; red; intros.
  exploit H; eauto. intros [A | A].
  left; auto.
  right. inv A. exploit me_bounded; eauto. intros [D E].
  econstructor; eauto. rewrite H2; auto.
Qed.

(** Decidability of the [is_reachable_from_env] predicate. *)

Lemma is_reachable_from_env_dec:
  forall f e sp ofs, is_reachable_from_env f e sp ofs \/ ~is_reachable_from_env f e sp ofs.
Proof.
  intros.
  set (pred := fun id_b_sz : ident * (block * Z) =>
                 match id_b_sz with
                 | (id, (b, sz)) =>
                      match f b with
                           | None => false
                           | Some(sp', delta) =>
                               if eq_block sp sp'
                               then zle delta ofs && zlt ofs (delta + sz)
                               else false
                      end
                 end).
  destruct (List.existsb pred (PTree.elements e)) eqn:?.
  (* yes *)
  rewrite List.existsb_exists in Heqb.
  destruct Heqb as [[id [b sz]] [A B]].
  simpl in B. destruct (f b) as [[sp' delta] |] eqn:?; try discriminate.
  destruct (eq_block sp sp'); try discriminate.
  destruct (andb_prop _ _ B).
  left. apply is_reachable_intro with id b sz delta.
  apply PTree.elements_complete; auto.
  congruence.
  split; eapply proj_sumbool_true; eauto.
  (* no *)
  right; red; intro NE; inv NE.
  assert (existsb pred (PTree.elements e) = true).
  rewrite List.existsb_exists. exists (id, (b, sz)); split.
  apply PTree.elements_correct; auto.
  simpl. rewrite H0. rewrite dec_eq_true.
  unfold proj_sumbool. destruct H1. rewrite zle_true; auto. rewrite zlt_true; auto.
  congruence.
Qed.

(** * Correspondence between global environments *)

(** Global environments match if the memory injection [f] leaves unchanged
  the references to global symbols and functions. *)

Inductive match_globalenvs (f: meminj) (bound: block): Prop :=
  | mk_match_globalenvs
      (DOMAIN: forall b, Plt b bound -> f b = Some(b, 0))
      (IMAGE: forall b1 b2 delta, f b1 = Some(b2, delta) -> Plt b2 bound -> b1 = b2)
      (SYMBOLS: forall id b, Genv.find_symbol ge id = Some b -> Plt b bound)
      (FUNCTIONS: forall b fd, Genv.find_funct_ptr ge b = Some fd -> Plt b bound)
      (VARINFOS: forall b gv, Genv.find_var_info ge b = Some gv -> Plt b bound).

Remark inj_preserves_globals:
  forall f hi,
  match_globalenvs f hi ->
  meminj_preserves_globals ge f.
Proof.
  intros. inv H.
  split. intros. apply DOMAIN. eapply SYMBOLS. eauto.
  split. intros. apply DOMAIN. eapply VARINFOS. eauto.
  intros. symmetry. eapply IMAGE; eauto.
Qed.

(** * Invariant on abstract call stacks  *)

(** Call stacks represent abstractly the execution state of the current
  C#minor and Cminor functions, as well as the states of the
  calling functions.  A call stack is a list of frames, each frame
  collecting information on the current execution state of a C#minor
  function and its Cminor translation. *)

Inductive frame : Type :=
  Frame(cenv: compilenv)
       (tf: Cminor.function)
       (e: Csharpminor.env)
       (le: Csharpminor.temp_env)
       (te: Cminor.env)
       (sp: block)
       (lo hi: block).

Definition callstack : Type := list frame.

(** Matching of call stacks imply:
- matching of environments for each of the frames
- matching of the global environments
- separation conditions over the memory blocks allocated for C#minor local variables;
- separation conditions over the memory blocks allocated for Cminor stack data;
- freeable permissions on the parts of the Cminor stack data blocks
  that are not images of C#minor local variable blocks.
*)

Inductive match_callstack (f: meminj) (m: mem) (tm: mem):
                          callstack -> block -> block -> Prop :=
  | mcs_nil:
      forall hi bound tbound,
      match_globalenvs f hi ->
      Ple hi bound -> Ple hi tbound ->
      match_callstack f m tm nil bound tbound
  | mcs_cons:
      forall cenv tf e le te sp lo hi cs bound tbound
        (BOUND: Ple hi bound)
        (TBOUND: Plt sp tbound)
        (MTMP: match_temps f le te)
        (MENV: match_env f cenv e sp lo hi)
        (BOUND: match_bounds e m)
        (COMP: Mem.can_access_block tm sp (Some (comp_of tf)))
        (* (COMP: Mem.block_compartment tm sp = Some (comp_of tf)) *)
        (PERM: padding_freeable f e tm sp tf.(fn_stackspace))
        (MCS: match_callstack f m tm cs lo sp),
      match_callstack f m tm (Frame cenv tf e le te sp lo hi :: cs) bound tbound.

(** [match_callstack] implies [match_globalenvs]. *)

Lemma match_callstack_match_globalenvs:
  forall f m tm cs bound tbound,
  match_callstack f m tm cs bound tbound ->
  exists hi, match_globalenvs f hi.
Proof.
  induction 1; eauto.
Qed.

(** Invariance properties for [match_callstack]. *)

Lemma match_callstack_invariant:
  forall f1 m1 tm1 f2 m2 tm2 cs bound tbound,
  match_callstack f1 m1 tm1 cs bound tbound ->
  inject_incr f1 f2 ->
  (forall b ofs p, Plt b bound -> Mem.perm m2 b ofs Max p -> Mem.perm m1 b ofs Max p) ->
  (forall sp ofs, Plt sp tbound -> Mem.perm tm1 sp ofs Cur Freeable -> Mem.perm tm2 sp ofs Cur Freeable) ->
  (forall b, Plt b bound -> f2 b = f1 b) ->
  (forall sp cp, Plt sp tbound -> Mem.can_access_block tm1 sp cp -> Mem.can_access_block tm2 sp cp) ->
  (forall b b' delta, f2 b = Some(b', delta) -> Plt b' tbound -> f1 b = Some(b', delta)) ->
  match_callstack f2 m2 tm2 cs bound tbound.
Proof.
  induction 1; intros.
  (* base case *)
  econstructor; eauto.
  inv H. constructor; intros; eauto.
<<<<<<< HEAD
  eapply IMAGE; eauto. eapply H7; eauto. xomega.
=======
  eapply IMAGE; eauto. eapply H6; eauto. extlia.
>>>>>>> db8a63f2
  (* inductive case *)
  assert (Ple lo hi) by (eapply me_low_high; eauto).
  econstructor; eauto.
  eapply match_temps_invariant; eauto.
  eapply match_env_invariant; eauto.
    intros. apply H3. extlia.
  eapply match_bounds_invariant; eauto.
    intros. eapply H1; eauto.
    exploit me_bounded; eauto. extlia.
  eapply padding_freeable_invariant; eauto.
    intros. apply H3. extlia.
  eapply IHmatch_callstack; eauto.
<<<<<<< HEAD
    intros. eapply H1; eauto. xomega.
    intros. eapply H2; eauto. xomega.
    intros. eapply H3; eauto. xomega.
    intros. eapply H4; eauto. xomega.
    intros. eapply H5; eauto. xomega.
=======
    intros. eapply H1; eauto. extlia.
    intros. eapply H2; eauto. extlia.
    intros. eapply H3; eauto. extlia.
    intros. eapply H4; eauto. extlia.
>>>>>>> db8a63f2
Qed.

Lemma match_callstack_incr_bound:
  forall f m tm cs bound tbound bound' tbound',
  match_callstack f m tm cs bound tbound ->
  Ple bound bound' -> Ple tbound tbound' ->
  match_callstack f m tm cs bound' tbound'.
Proof.
  intros. inv H.
  econstructor; eauto. extlia. extlia.
  constructor; auto. extlia. extlia.
Qed.

(** Assigning a temporary variable. *)

Lemma match_callstack_set_temp:
  forall f cenv e le te sp lo hi cs bound tbound m tm tf id v tv,
  Val.inject f v tv ->
  match_callstack f m tm (Frame cenv tf e le te sp lo hi :: cs) bound tbound ->
  match_callstack f m tm (Frame cenv tf e (PTree.set id v le) (PTree.set id tv te) sp lo hi :: cs) bound tbound.
Proof.
  intros. inv H0. constructor; auto.
  eapply match_temps_assign; eauto.
Qed.

(** Preservation of [match_callstack] by freeing all blocks allocated
  for local variables at function entry (on the C#minor side)
  and simultaneously freeing the Cminor stack data block. *)

Lemma in_blocks_of_env:
  forall e id b sz,
  e!id = Some(b, sz) -> In (b, 0, sz) (blocks_of_env e).
Proof.
  unfold blocks_of_env; intros.
  change (b, 0, sz) with (block_of_binding (id, (b, sz))).
  apply List.in_map. apply PTree.elements_correct. auto.
Qed.

Lemma in_blocks_of_env_inv:
  forall b lo hi e,
  In (b, lo, hi) (blocks_of_env e) ->
  exists id, e!id = Some(b, hi) /\ lo = 0.
Proof.
  unfold blocks_of_env; intros.
  exploit list_in_map_inv; eauto. intros [[id [b' sz]] [A B]].
  unfold block_of_binding in A. inv A.
  exists id; intuition. apply PTree.elements_complete. auto.
Qed.

Lemma match_callstack_freelist:
  forall f cenv tf e le te sp lo hi cs m m' tm,
  Mem.inject f m tm ->
  Mem.free_list m (blocks_of_env e) (comp_of tf) = Some m' ->
  match_callstack f m tm (Frame cenv tf e le te sp lo hi :: cs) (Mem.nextblock m) (Mem.nextblock tm) ->
  exists tm',
  Mem.free tm sp 0 tf.(fn_stackspace) (comp_of tf) = Some tm'
  /\ match_callstack f m' tm' cs (Mem.nextblock m') (Mem.nextblock tm')
  /\ Mem.inject f m' tm'.
Proof.
  intros until tm; intros INJ FREELIST MCS. inv MCS. inv MENV.
  assert ({tm' | Mem.free tm sp 0 (fn_stackspace tf) (comp_of tf) = Some tm'}).
  apply Mem.range_perm_free.
  red; intros.
  exploit PERM; eauto. intros [A | A].
  auto.
  inv A. assert (Mem.range_perm m b 0 sz Cur Freeable).
  eapply free_list_freeable; eauto. eapply in_blocks_of_env; eauto.
<<<<<<< HEAD
  replace ofs with ((ofs - delta) + delta) by omega.
  eapply Mem.perm_inject; eauto. apply H3. omega.
  assumption.
=======
  replace ofs with ((ofs - delta) + delta) by lia.
  eapply Mem.perm_inject; eauto. apply H3. lia.
>>>>>>> db8a63f2
  destruct X as  [tm' FREE].
  exploit nextblock_freelist; eauto. intro NEXT.
  exploit Mem.nextblock_free; eauto. intro NEXT'.
  exists tm'. split. auto. split.
  rewrite NEXT; rewrite NEXT'.
  apply match_callstack_incr_bound with lo sp; try lia.
  apply match_callstack_invariant with f m tm; auto.
  intros. eapply perm_freelist; eauto.
<<<<<<< HEAD
  intros. eapply Mem.perm_free_1; eauto. left; unfold block; xomega.
  intros. eapply Mem.free_can_access_block_inj_1; eauto.
  xomega. xomega.
=======
  intros. eapply Mem.perm_free_1; eauto. left; unfold block; extlia. extlia. extlia.
>>>>>>> db8a63f2
  eapply Mem.free_inject; eauto.
  intros. exploit me_inv0; eauto. intros [id [sz A]].
  exists 0; exists sz; split.
  eapply in_blocks_of_env; eauto.
  eapply BOUND0; eauto. eapply Mem.perm_max. eauto.
Qed.


(** Preservation of [match_callstack] by external calls. *)

Lemma match_callstack_external_call:
  forall f1 f2 m1 m2 m1' m2',
  Mem.unchanged_on (loc_unmapped f1) m1 m2 ->
  Mem.unchanged_on (loc_out_of_reach f1 m1) m1' m2' ->
  inject_incr f1 f2 ->
  inject_separated f1 f2 m1 m1' ->
  (forall b ofs p, Mem.valid_block m1 b -> Mem.perm m2 b ofs Max p -> Mem.perm m1 b ofs Max p) ->
  (forall sp cp, Mem.can_access_block m1' sp cp -> Mem.can_access_block m2' sp cp) ->
  forall cs bound tbound,
  match_callstack f1 m1 m1' cs bound tbound ->
  Ple bound (Mem.nextblock m1) -> Ple tbound (Mem.nextblock m1') ->
  match_callstack f2 m2 m2' cs bound tbound.
Proof.
  intros until m2'.
  intros UNMAPPED OUTOFREACH INCR SEPARATED MAXPERMS COMP.
  induction 1; intros.
(* base case *)
  apply mcs_nil with hi; auto.
  inv H. constructor; auto.
  intros. case_eq (f1 b1).
  intros [b2' delta'] EQ. rewrite (INCR _ _ _ EQ) in H. inv H. eauto.
  intro EQ. exploit SEPARATED; eauto. intros [A B]. elim B. red. extlia.
(* inductive case *)
  constructor. auto. auto.
  eapply match_temps_invariant; eauto.
  eapply match_env_invariant; eauto.
  red in SEPARATED. intros. destruct (f1 b) as [[b' delta']|] eqn:?.
  exploit INCR; eauto. congruence.
  exploit SEPARATED; eauto. intros [A B]. elim B. red. extlia.
  intros. assert (Ple lo hi) by (eapply me_low_high; eauto).
  destruct (f1 b) as [[b' delta']|] eqn:?.
  apply INCR; auto.
  destruct (f2 b) as [[b' delta']|] eqn:?; auto.
  exploit SEPARATED; eauto. intros [A B]. elim A. red. extlia.
  eapply match_bounds_invariant; eauto.
<<<<<<< HEAD
  intros. eapply MAXPERMS; eauto. red. exploit me_bounded; eauto. xomega.
  eapply COMP. eauto.
=======
  intros. eapply MAXPERMS; eauto. red. exploit me_bounded; eauto. extlia.
>>>>>>> db8a63f2
  (* padding-freeable *)
  red; intros.
  destruct (is_reachable_from_env_dec f1 e sp ofs).
  inv H3. right. apply is_reachable_intro with id b sz delta; auto.
  exploit PERM; eauto. intros [A|A]; try contradiction.
  left. eapply Mem.perm_unchanged_on; eauto.
  red; intros; red; intros. elim H3.
  exploit me_inv; eauto. intros [id [lv B]].
  exploit BOUND0; eauto. intros C.
  apply is_reachable_intro with id b0 lv delta; auto; lia.
  eauto with mem.
  (* induction *)
  eapply IHmatch_callstack; eauto. inv MENV; extlia. extlia.
Qed.

(** [match_callstack] and allocations *)

Lemma match_callstack_alloc_right:
  forall f m tm cs tf tm' sp le te cenv,
  match_callstack f m tm cs (Mem.nextblock m) (Mem.nextblock tm) ->
  Mem.alloc tm (comp_of tf) 0 tf.(fn_stackspace) = (tm', sp) ->
  Mem.inject f m tm ->
  match_temps f le te ->
  (forall id, cenv!id = None) ->
  match_callstack f m tm'
      (Frame cenv tf empty_env le te sp (Mem.nextblock m) (Mem.nextblock m) :: cs)
      (Mem.nextblock m) (Mem.nextblock tm').
Proof.
  intros.
  exploit Mem.nextblock_alloc; eauto. intros NEXTBLOCK.
  exploit Mem.alloc_result; eauto. intros RES.
  constructor.
  extlia.
  unfold block in *; extlia.
  auto.
  constructor; intros.
    rewrite H3. rewrite PTree.gempty. constructor.
    extlia.
    rewrite PTree.gempty in H4; discriminate.
    eelim Mem.fresh_block_alloc; eauto. eapply Mem.valid_block_inject_2; eauto.
    rewrite RES. change (Mem.valid_block tm tb). eapply Mem.valid_block_inject_2; eauto.
  red; intros. rewrite PTree.gempty in H4. discriminate.
  subst. eapply Mem.owned_new_block. eauto.
  red; intros. left. eapply Mem.perm_alloc_2; eauto.
  eapply match_callstack_invariant with (tm1 := tm); eauto.
  rewrite RES; auto.
  intros. eapply Mem.perm_alloc_1; eauto.
  subst. intros.
  eapply Mem.alloc_can_access_block_other_inj_1; eauto.
Qed.

Lemma match_callstack_alloc_left:
  forall f1 m1 tm c id cenv tf e le te sp lo cs sz m2 b f2 ofs,
  match_callstack f1 m1 tm
    (Frame (PTree.remove id cenv) tf e le te sp lo (Mem.nextblock m1) :: cs)
    (Mem.nextblock m1) (Mem.nextblock tm) ->
  Mem.alloc m1 c 0 sz = (m2, b) ->
  cenv!id = Some ofs ->
  inject_incr f1 f2 ->
  f2 b = Some(sp, ofs) ->
  (forall b', b' <> b -> f2 b' = f1 b') ->
  e!id = None ->
  match_callstack f2 m2 tm
    (Frame cenv tf (PTree.set id (b, sz) e) le te sp lo (Mem.nextblock m2) :: cs)
    (Mem.nextblock m2) (Mem.nextblock tm).
Proof.
  intros. inv H.
  exploit Mem.nextblock_alloc; eauto. intros NEXTBLOCK.
  exploit Mem.alloc_result; eauto. intros RES.
  assert (LO: Ple lo (Mem.nextblock m1)) by (eapply me_low_high; eauto).
  constructor.
  extlia.
  auto.
  eapply match_temps_invariant; eauto.
  eapply match_env_alloc; eauto.
  red; intros. rewrite PTree.gsspec in H. destruct (peq id0 id).
  inversion H. subst b0 sz0 id0. eapply Mem.perm_alloc_3; eauto.
  eapply BOUND0; eauto. eapply Mem.perm_alloc_4; eauto.
<<<<<<< HEAD
  exploit me_bounded; eauto. unfold block in *; xomega.
  assumption.
=======
  exploit me_bounded; eauto. unfold block in *; extlia.
>>>>>>> db8a63f2
  red; intros. exploit PERM; eauto. intros [A|A]. auto. right.
  inv A. apply is_reachable_intro with id0 b0 sz0 delta; auto.
  rewrite PTree.gso. auto. congruence.
  eapply match_callstack_invariant with (m1 := m1); eauto.
  intros. eapply Mem.perm_alloc_4; eauto.
  unfold block in *; extlia.
  intros. apply H4. unfold block in *; extlia.
  intros. destruct (eq_block b0 b).
  subst b0. rewrite H3 in H. inv H. extlia.
  rewrite H4 in H; auto.
Qed.

(** * Correctness of stack allocation of local variables *)

(** This section shows the correctness of the translation of Csharpminor
  local variables as sub-blocks of the Cminor stack data.  This is the most difficult part of the proof. *)

Definition cenv_remove (cenv: compilenv) (vars: list (ident * Z)) : compilenv :=
  fold_right (fun id_lv ce => PTree.remove (fst id_lv) ce) cenv vars.

Remark cenv_remove_gso:
  forall id vars cenv,
  ~In id (map fst vars) ->
  PTree.get id (cenv_remove cenv vars) = PTree.get id cenv.
Proof.
  induction vars; simpl; intros.
  auto.
  rewrite PTree.gro. apply IHvars. intuition. intuition.
Qed.

Remark cenv_remove_gss:
  forall id vars cenv,
  In id (map fst vars) ->
  PTree.get id (cenv_remove cenv vars) = None.
Proof.
  induction vars; simpl; intros.
  contradiction.
  rewrite PTree.grspec. destruct (PTree.elt_eq id (fst a)). auto.
  destruct H. intuition. eauto.
Qed.

Definition cenv_compat (cenv: compilenv) (vars: list (ident * Z)) (tsz: Z) : Prop :=
  forall id sz,
  In (id, sz) vars ->
  exists ofs,
      PTree.get id cenv = Some ofs
   /\ Mem.inj_offset_aligned ofs sz
   /\ 0 <= ofs
   /\ ofs + Z.max 0 sz <= tsz.

Definition cenv_separated (cenv: compilenv) (vars: list (ident * Z)) : Prop :=
  forall id1 sz1 ofs1 id2 sz2 ofs2,
  In (id1, sz1) vars -> In (id2, sz2) vars ->
  PTree.get id1 cenv = Some ofs1 -> PTree.get id2 cenv = Some ofs2 ->
  id1 <> id2 ->
  ofs1 + sz1 <= ofs2 \/ ofs2 + sz2 <= ofs1.

Definition cenv_mem_separated (cenv: compilenv) (vars: list (ident * Z)) (f: meminj) (sp: block) (m: mem) : Prop :=
  forall id sz ofs b delta ofs' k p,
  In (id, sz) vars -> PTree.get id cenv = Some ofs ->
  f b = Some (sp, delta) ->
  Mem.perm m b ofs' k p ->
  ofs <= ofs' + delta < sz + ofs -> False.

Lemma match_callstack_alloc_variables_rec:
  forall tm sp tf cenv le te lo cs,
  Mem.valid_block tm sp ->
  fn_stackspace tf <= Ptrofs.max_unsigned ->
  (forall ofs k p, Mem.perm tm sp ofs k p -> 0 <= ofs < fn_stackspace tf) ->
  (forall ofs k p, 0 <= ofs < fn_stackspace tf -> Mem.perm tm sp ofs k p) ->
  forall e1 m1 vars e2 m2,
  alloc_variables (comp_of tf) e1 m1 vars e2 m2 ->
  forall f1,
  list_norepet (map fst vars) ->
  cenv_compat cenv vars (fn_stackspace tf) ->
  cenv_separated cenv vars ->
  cenv_mem_separated cenv vars f1 sp m1 ->
  (forall id sz, In (id, sz) vars -> e1!id = None) ->
  match_callstack f1 m1 tm
    (Frame (cenv_remove cenv vars) tf e1 le te sp lo (Mem.nextblock m1) :: cs)
    (Mem.nextblock m1) (Mem.nextblock tm) ->
  Mem.inject f1 m1 tm ->
  exists f2,
    match_callstack f2 m2 tm
      (Frame cenv tf e2 le te sp lo (Mem.nextblock m2) :: cs)
      (Mem.nextblock m2) (Mem.nextblock tm)
  /\ Mem.inject f2 m2 tm.
Proof.
  intros until cs; intros VALID REPRES STKSIZE STKPERMS.
  induction 1; intros f1 NOREPET COMPAT SEP1 SEP2 UNBOUND MCS MINJ.
  (* base case *)
  simpl in MCS. exists f1; auto.
  (* inductive case *)
  simpl in NOREPET. inv NOREPET.
(* exploit Mem.alloc_result; eauto. intros RES.
  exploit Mem.nextblock_alloc; eauto. intros NB.*)
  exploit (COMPAT id sz). auto with coqlib. intros [ofs [CENV [ALIGNED [LOB HIB]]]].
  exploit Mem.alloc_left_mapped_inject.
    eexact MINJ.
    eexact H.
    eexact VALID.
<<<<<<< HEAD
    inversion MCS; eauto.
    instantiate (1 := ofs). zify. omega.
    intros. exploit STKSIZE; eauto. omega.
    intros. apply STKPERMS. zify. omega.
    replace (sz - 0) with sz by omega. auto.
    intros. eapply SEP2. eauto with coqlib. eexact CENV. eauto. eauto. omega.
=======
    instantiate (1 := ofs). zify. lia.
    intros. exploit STKSIZE; eauto. lia.
    intros. apply STKPERMS. zify. lia.
    replace (sz - 0) with sz by lia. auto.
    intros. eapply SEP2. eauto with coqlib. eexact CENV. eauto. eauto. lia.
>>>>>>> db8a63f2
  intros [f2 [A [B [C D]]]].
  exploit (IHalloc_variables f2); eauto.
    red; intros. eapply COMPAT. auto with coqlib.
    red; intros. eapply SEP1; eauto with coqlib.
    red; intros. exploit Mem.perm_alloc_inv; eauto. destruct (eq_block b b1); intros P.
    subst b. rewrite C in H5; inv H5.
    exploit SEP1. eapply in_eq. eapply in_cons; eauto. eauto. eauto.
    red; intros; subst id0. elim H3. change id with (fst (id, sz0)). apply in_map; auto.
    lia.
    eapply SEP2. apply in_cons; eauto. eauto.
    rewrite D in H5; eauto. eauto. auto.
    intros. rewrite PTree.gso. eapply UNBOUND; eauto with coqlib.
    red; intros; subst id0. elim H3. change id with (fst (id, sz0)). apply in_map; auto.
    eapply match_callstack_alloc_left; eauto.
    rewrite cenv_remove_gso; auto.
    apply UNBOUND with sz; auto with coqlib.
Qed.

Lemma match_callstack_alloc_variables:
  forall tm1 sp tm2 m1 vars e m2 cenv f1 cs fn le te,
  Mem.alloc tm1 (comp_of fn) 0 (fn_stackspace fn) = (tm2, sp) ->
  fn_stackspace fn <= Ptrofs.max_unsigned ->
  alloc_variables (comp_of fn) empty_env m1 vars e m2 ->
  list_norepet (map fst vars) ->
  cenv_compat cenv vars (fn_stackspace fn) ->
  cenv_separated cenv vars ->
  (forall id ofs, cenv!id = Some ofs -> In id (map fst vars)) ->
  Mem.inject f1 m1 tm1 ->
  match_callstack f1 m1 tm1 cs (Mem.nextblock m1) (Mem.nextblock tm1) ->
  match_temps f1 le te ->
  exists f2,
    match_callstack f2 m2 tm2 (Frame cenv fn e le te sp (Mem.nextblock m1) (Mem.nextblock m2) :: cs)
                    (Mem.nextblock m2) (Mem.nextblock tm2)
  /\ Mem.inject f2 m2 tm2.
Proof.
  intros.
  eapply match_callstack_alloc_variables_rec; eauto.
  eapply Mem.valid_new_block; eauto.
  intros. eapply Mem.perm_alloc_3; eauto.
  intros. apply Mem.perm_implies with Freeable; auto with mem. eapply Mem.perm_alloc_2; eauto.
  instantiate (1 := f1). red; intros. eelim Mem.fresh_block_alloc; eauto.
  eapply Mem.valid_block_inject_2; eauto.
  eapply match_callstack_alloc_right; eauto.
  intros. destruct (In_dec peq id (map fst vars)).
  apply cenv_remove_gss; auto.
  rewrite cenv_remove_gso; auto.
  destruct (cenv!id) as [ofs|] eqn:?; auto. elim n; eauto.
  eapply Mem.alloc_right_inject; eauto.
Qed.

(** Properties of the compilation environment produced by [build_compilenv] *)

Remark block_alignment_pos:
  forall sz, block_alignment sz > 0.
Proof.
  unfold block_alignment; intros.
  destruct (zlt sz 2). lia.
  destruct (zlt sz 4). lia.
  destruct (zlt sz 8); lia.
Qed.

Remark assign_variable_incr:
  forall id sz cenv stksz cenv' stksz',
  assign_variable (cenv, stksz) (id, sz) = (cenv', stksz') -> stksz <= stksz'.
Proof.
  simpl; intros. inv H.
  generalize (align_le stksz (block_alignment sz) (block_alignment_pos sz)).
  assert (0 <= Z.max 0 sz). apply Zmax_bound_l. lia.
  lia.
Qed.

Remark assign_variables_incr:
  forall vars cenv sz cenv' sz',
  assign_variables (cenv, sz) vars = (cenv', sz') -> sz <= sz'.
Proof.
  induction vars; intros until sz'.
  simpl; intros. inv H. lia.
Opaque assign_variable.
  destruct a as [id s]. simpl. intros.
  destruct (assign_variable (cenv, sz) (id, s)) as [cenv1 sz1] eqn:?.
  apply Z.le_trans with sz1. eapply assign_variable_incr; eauto. eauto.
Transparent assign_variable.
Qed.

Remark inj_offset_aligned_block:
  forall stacksize sz,
  Mem.inj_offset_aligned (align stacksize (block_alignment sz)) sz.
Proof.
  intros; red; intros.
  apply Z.divide_trans with (block_alignment sz).
  unfold align_chunk.  unfold block_alignment.
  generalize Z.divide_1_l; intro.
  generalize Z.divide_refl; intro.
  assert (2 | 4). exists 2; auto.
  assert (2 | 8). exists 4; auto.
  assert (4 | 8). exists 2; auto.
  destruct (zlt sz 2).
  destruct chunk; simpl in *; auto; extlia.
  destruct (zlt sz 4).
  destruct chunk; simpl in *; auto; extlia.
  destruct (zlt sz 8).
  destruct chunk; simpl in *; auto; extlia.
  destruct chunk; simpl; auto.
  apply align_divides. apply block_alignment_pos.
Qed.

Remark inj_offset_aligned_block':
  forall stacksize sz,
  Mem.inj_offset_aligned (align stacksize (block_alignment sz)) (Z.max 0 sz).
Proof.
  intros.
  replace (block_alignment sz) with (block_alignment (Z.max 0 sz)).
  apply inj_offset_aligned_block.
  rewrite Zmax_spec. destruct (zlt sz 0); auto.
  transitivity 1. reflexivity. unfold block_alignment. rewrite zlt_true. auto. lia.
Qed.

Lemma assign_variable_sound:
  forall cenv1 sz1 id sz cenv2 sz2 vars,
  assign_variable (cenv1, sz1) (id, sz) = (cenv2, sz2) ->
  ~In id (map fst vars) ->
  0 <= sz1 ->
  cenv_compat cenv1 vars sz1 ->
  cenv_separated cenv1 vars ->
  cenv_compat cenv2 (vars ++ (id, sz) :: nil) sz2
  /\ cenv_separated cenv2 (vars ++ (id, sz) :: nil).
Proof.
  unfold assign_variable; intros until vars; intros ASV NOREPET POS COMPAT SEP.
  inv ASV.
  assert (LE: sz1 <= align sz1 (block_alignment sz)). apply align_le. apply block_alignment_pos.
  assert (EITHER: forall id' sz',
             In (id', sz') (vars ++ (id, sz) :: nil) ->
             In (id', sz') vars /\ id' <> id \/ (id', sz') = (id, sz)).
    intros. rewrite in_app in H. destruct H.
    left; split; auto. red; intros; subst id'. elim NOREPET.
    change id with (fst (id, sz')). apply in_map; auto.
    simpl in H. destruct H. auto. contradiction.
  split; red; intros.
  apply EITHER in H. destruct H as [[P Q] | P].
  exploit COMPAT; eauto. intros [ofs [A [B [C D]]]].
  exists ofs.
  split. rewrite PTree.gso; auto.
  split. auto. split. auto. zify; lia.
  inv P. exists (align sz1 (block_alignment sz)).
  split. apply PTree.gss.
  split. apply inj_offset_aligned_block.
  split. lia.
  lia.
  apply EITHER in H; apply EITHER in H0.
  destruct H as [[P Q] | P]; destruct H0 as [[R S] | R].
  rewrite PTree.gso in *; auto. eapply SEP; eauto.
  inv R. rewrite PTree.gso in H1; auto. rewrite PTree.gss in H2; inv H2.
  exploit COMPAT; eauto. intros [ofs [A [B [C D]]]].
  assert (ofs = ofs1) by congruence. subst ofs.
  left. zify; lia.
  inv P. rewrite PTree.gso in H2; auto. rewrite PTree.gss in H1; inv H1.
  exploit COMPAT; eauto. intros [ofs [A [B [C D]]]].
  assert (ofs = ofs2) by congruence. subst ofs.
  right. zify; lia.
  congruence.
Qed.

Lemma assign_variables_sound:
  forall vars' cenv1 sz1 cenv2 sz2 vars,
  assign_variables (cenv1, sz1) vars' = (cenv2, sz2) ->
  list_norepet (map fst vars' ++ map fst vars) ->
  0 <= sz1 ->
  cenv_compat cenv1 vars sz1 ->
  cenv_separated cenv1 vars ->
  cenv_compat cenv2 (vars ++ vars') sz2 /\ cenv_separated cenv2 (vars ++ vars').
Proof.
  induction vars'; simpl; intros.
  rewrite app_nil_r. inv H; auto.
  destruct a as [id sz].
  simpl in H0. inv H0. rewrite in_app in H6.
  rewrite list_norepet_app in H7. destruct H7 as [P [Q R]].
  destruct (assign_variable (cenv1, sz1) (id, sz)) as [cenv' sz'] eqn:?.
  exploit assign_variable_sound.
    eauto.
    instantiate (1 := vars). tauto.
    auto. auto. auto.
  intros [A B].
  exploit IHvars'.
    eauto.
    instantiate (1 := vars ++ ((id, sz) :: nil)).
    rewrite list_norepet_app. split. auto.
    split. rewrite map_app. apply list_norepet_append_commut. simpl. constructor; auto.
    rewrite map_app. simpl. red; intros. rewrite in_app in H4. destruct H4.
    eauto. simpl in H4. destruct H4. subst y. red; intros; subst x. tauto. tauto.
    generalize (assign_variable_incr _ _ _ _ _ _ Heqp). lia.
    auto. auto.
  rewrite app_ass. auto.
Qed.

Remark permutation_norepet:
  forall (A: Type) (l l': list A), Permutation l l' -> list_norepet l -> list_norepet l'.
Proof.
  induction 1; intros.
  constructor.
  inv H0. constructor; auto. red; intros; elim H3. apply Permutation_in with l'; auto. apply Permutation_sym; auto.
  inv H. simpl in H2. inv H3. constructor. simpl; intuition. constructor. intuition. auto.
  eauto.
Qed.

Lemma build_compilenv_sound:
  forall f cenv sz,
  build_compilenv f = (cenv, sz) ->
  list_norepet (map fst (Csharpminor.fn_vars f)) ->
  cenv_compat cenv (Csharpminor.fn_vars f) sz /\ cenv_separated cenv (Csharpminor.fn_vars f).
Proof.
  unfold build_compilenv; intros.
  set (vars1 := Csharpminor.fn_vars f) in *.
  generalize (VarSort.Permuted_sort vars1). intros P.
  set (vars2 := VarSort.sort vars1) in *.
  assert (cenv_compat cenv vars2 sz /\ cenv_separated cenv vars2).
    change vars2 with (nil ++ vars2).
    eapply assign_variables_sound.
    eexact H.
    simpl. rewrite app_nil_r. apply permutation_norepet with (map fst vars1); auto.
    apply Permutation_map. auto.
    lia.
    red; intros. contradiction.
    red; intros. contradiction.
  destruct H1 as [A B]. split.
  red; intros. apply A. apply Permutation_in with vars1; auto.
  red; intros. eapply B; eauto; apply Permutation_in with vars1; auto.
Qed.

Lemma assign_variables_domain:
  forall id vars cesz,
  (fst (assign_variables cesz vars))!id <> None ->
  (fst cesz)!id <> None \/ In id (map fst vars).
Proof.
  induction vars; simpl; intros.
  auto.
  exploit IHvars; eauto. unfold assign_variable. destruct a as [id1 sz1].
  destruct cesz as [cenv stksz]. simpl.
  rewrite PTree.gsspec. destruct (peq id id1). auto. tauto.
Qed.

Lemma build_compilenv_domain:
  forall f cenv sz id ofs,
  build_compilenv f = (cenv, sz) ->
  cenv!id = Some ofs -> In id (map fst (Csharpminor.fn_vars f)).
Proof.
  unfold build_compilenv; intros.
  set (vars1 := Csharpminor.fn_vars f) in *.
  generalize (VarSort.Permuted_sort vars1). intros P.
  set (vars2 := VarSort.sort vars1) in *.
  generalize (assign_variables_domain id vars2 (PTree.empty Z, 0)).
  rewrite H. simpl. intros. destruct H1. congruence.
  rewrite PTree.gempty in H1. congruence.
  apply Permutation_in with (map fst vars2); auto.
  apply Permutation_map. apply Permutation_sym; auto.
Qed.

(** Initialization of C#minor temporaries and Cminor local variables. *)

Lemma create_undef_temps_val:
  forall id v temps, (create_undef_temps temps)!id = Some v -> In id temps /\ v = Vundef.
Proof.
  induction temps; simpl; intros.
  rewrite PTree.gempty in H. congruence.
  rewrite PTree.gsspec in H. destruct (peq id a).
  split. auto. congruence.
  exploit IHtemps; eauto. tauto.
Qed.

Fixpoint set_params' (vl: list val) (il: list ident) (te: Cminor.env) : Cminor.env :=
  match il, vl with
  | i1 :: is, v1 :: vs => set_params' vs is (PTree.set i1 v1 te)
  | i1 :: is, nil => set_params' nil is (PTree.set i1 Vundef te)
  | _, _ => te
  end.

Lemma bind_parameters_agree_rec:
  forall f vars vals tvals le1 le2 te,
  bind_parameters vars vals le1 = Some le2 ->
  Val.inject_list f vals tvals ->
  match_temps f le1 te ->
  match_temps f le2 (set_params' tvals vars te).
Proof.
Opaque PTree.set.
  induction vars; simpl; intros.
  destruct vals; try discriminate. inv H. auto.
  destruct vals; try discriminate. inv H0.
  simpl. eapply IHvars; eauto.
  red; intros. rewrite PTree.gsspec in *. destruct (peq id a).
  inv H0. exists v'; auto.
  apply H1; auto.
Qed.

Lemma set_params'_outside:
  forall id il vl te, ~In id il -> (set_params' vl il te)!id = te!id.
Proof.
  induction il; simpl; intros. auto.
  destruct vl; rewrite IHil.
  apply PTree.gso. intuition. intuition.
  apply PTree.gso. intuition. intuition.
Qed.

Lemma set_params'_inside:
  forall id il vl te1 te2,
  In id il ->
  (set_params' vl il te1)!id = (set_params' vl il te2)!id.
Proof.
  induction il; simpl; intros.
  contradiction.
  destruct vl; destruct (List.in_dec peq id il); auto;
  repeat rewrite set_params'_outside; auto;
  assert (a = id) by intuition; subst a; repeat rewrite PTree.gss; auto.
Qed.

Lemma set_params_set_params':
  forall il vl id,
  list_norepet il ->
  (set_params vl il)!id = (set_params' vl il (PTree.empty val))!id.
Proof.
  induction il; simpl; intros.
  auto.
  inv H. destruct vl.
  rewrite PTree.gsspec. destruct (peq id a).
  subst a. rewrite set_params'_outside; auto. rewrite PTree.gss; auto.
  rewrite IHil; auto.
  destruct (List.in_dec peq id il). apply set_params'_inside; auto.
  repeat rewrite set_params'_outside; auto. rewrite PTree.gso; auto.
  rewrite PTree.gsspec. destruct (peq id a).
  subst a. rewrite set_params'_outside; auto. rewrite PTree.gss; auto.
  rewrite IHil; auto.
  destruct (List.in_dec peq id il). apply set_params'_inside; auto.
  repeat rewrite set_params'_outside; auto. rewrite PTree.gso; auto.
Qed.

Lemma set_locals_outside:
  forall e id il,
  ~In id il -> (set_locals il e)!id = e!id.
Proof.
  induction il; simpl; intros.
  auto.
  rewrite PTree.gso. apply IHil. tauto. intuition.
Qed.

Lemma set_locals_inside:
  forall e id il,
  In id il -> (set_locals il e)!id = Some Vundef.
Proof.
  induction il; simpl; intros.
  contradiction.
  destruct H. subst a. apply PTree.gss.
  rewrite PTree.gsspec. destruct (peq id a). auto. auto.
Qed.

Lemma set_locals_set_params':
  forall vars vals params id,
  list_norepet params ->
  list_disjoint params vars ->
  (set_locals vars (set_params vals params)) ! id =
  (set_params' vals params (set_locals vars (PTree.empty val))) ! id.
Proof.
  intros. destruct (in_dec peq id vars).
  assert (~In id params). apply list_disjoint_notin with vars; auto. apply list_disjoint_sym; auto.
  rewrite set_locals_inside; auto. rewrite set_params'_outside; auto. rewrite set_locals_inside; auto.
  rewrite set_locals_outside; auto. rewrite set_params_set_params'; auto.
  destruct (in_dec peq id params).
  apply set_params'_inside; auto.
  repeat rewrite set_params'_outside; auto.
  rewrite set_locals_outside; auto.
Qed.

Lemma bind_parameters_agree:
  forall f params temps vals tvals le,
  bind_parameters params vals (create_undef_temps temps) = Some le ->
  Val.inject_list f vals tvals ->
  list_norepet params ->
  list_disjoint params temps ->
  match_temps f le (set_locals temps (set_params tvals params)).
Proof.
  intros; red; intros.
  exploit bind_parameters_agree_rec; eauto.
  instantiate (1 := set_locals temps (PTree.empty val)).
  red; intros. exploit create_undef_temps_val; eauto. intros [A B]. subst v0.
  exists Vundef; split. apply set_locals_inside; auto. auto.
  intros [v' [A B]]. exists v'; split; auto.
  rewrite <- A. apply set_locals_set_params'; auto.
Qed.

(** The main result in this section. *)

Theorem match_callstack_function_entry:
  forall fn cenv tf m e m' tm tm' sp f cs args targs le,
  comp_of fn = comp_of tf ->
  build_compilenv fn = (cenv, tf.(fn_stackspace)) ->
  tf.(fn_stackspace) <= Ptrofs.max_unsigned ->
  list_norepet (map fst (Csharpminor.fn_vars fn)) ->
  list_norepet (Csharpminor.fn_params fn) ->
  list_disjoint (Csharpminor.fn_params fn) (Csharpminor.fn_temps fn) ->
  alloc_variables (comp_of fn) Csharpminor.empty_env m (Csharpminor.fn_vars fn) e m' ->
  bind_parameters (Csharpminor.fn_params fn) args (create_undef_temps fn.(fn_temps)) = Some le ->
  Val.inject_list f args targs ->
  Mem.alloc tm (comp_of fn) 0 tf.(fn_stackspace) = (tm', sp) ->
  match_callstack f m tm cs (Mem.nextblock m) (Mem.nextblock tm) ->
  Mem.inject f m tm ->
  let te := set_locals (Csharpminor.fn_temps fn) (set_params targs (Csharpminor.fn_params fn)) in
  exists f',
     match_callstack f' m' tm'
                     (Frame cenv tf e le te sp (Mem.nextblock m) (Mem.nextblock m') :: cs)
                     (Mem.nextblock m') (Mem.nextblock tm')
  /\ Mem.inject f' m' tm'.
Proof.
  intros.
  exploit build_compilenv_sound; eauto. intros [C1 C2].
  eapply match_callstack_alloc_variables; eauto.
  rewrite <- H; auto.
  rewrite <- H; auto.
  intros. eapply build_compilenv_domain; eauto.
  eapply bind_parameters_agree; eauto.
Qed.

(** * Compatibility of evaluation functions with respect to memory injections. *)

Remark val_inject_val_of_bool:
  forall f b, Val.inject f (Val.of_bool b) (Val.of_bool b).
Proof.
  intros; destruct b; constructor.
Qed.

Remark val_inject_val_of_optbool:
  forall f ob, Val.inject f (Val.of_optbool ob) (Val.of_optbool ob).
Proof.
  intros; destruct ob; simpl. destruct b; constructor. constructor.
Qed.

Ltac TrivialExists :=
  match goal with
  | [ |- exists y, Some ?x = Some y /\ Val.inject _ _ _ ] =>
      exists x; split; [auto | try(econstructor; eauto)]
  | [ |- exists y, _ /\ Val.inject _ (Vint ?x) _ ] =>
      exists (Vint x); split; [eauto with evalexpr | constructor]
  | [ |- exists y, _ /\ Val.inject _ (Vfloat ?x) _ ] =>
      exists (Vfloat x); split; [eauto with evalexpr | constructor]
  | [ |- exists y, _ /\ Val.inject _ (Vlong ?x) _ ] =>
      exists (Vlong x); split; [eauto with evalexpr | constructor]
  | _ => idtac
  end
.

(** Compatibility of [eval_unop] with respect to [Val.inject]. *)

Lemma eval_unop_compat:
  forall f op v1 tv1 v,
  eval_unop op v1 = Some v ->
  Val.inject f v1 tv1 ->
  exists tv,
     eval_unop op tv1 = Some tv
  /\ Val.inject f v tv.
Proof.
  destruct op; simpl; intros.
  inv H; inv H0; simpl; TrivialExists.
  inv H; inv H0; simpl; TrivialExists.
  inv H; inv H0; simpl; TrivialExists.
  inv H; inv H0; simpl; TrivialExists.
  inv H; inv H0; simpl; TrivialExists.
  inv H; inv H0; simpl; TrivialExists.
  inv H; inv H0; simpl; TrivialExists.
  inv H; inv H0; simpl; TrivialExists.
  inv H; inv H0; simpl; TrivialExists.
  inv H; inv H0; simpl; TrivialExists.
  inv H; inv H0; simpl; TrivialExists.
  inv H; inv H0; simpl; TrivialExists.
  inv H0; simpl in H; inv H. simpl. destruct (Float.to_int f0); simpl in *; inv H1. TrivialExists.
  inv H0; simpl in H; inv H. simpl. destruct (Float.to_intu f0); simpl in *; inv H1. TrivialExists.
  inv H0; simpl in H; inv H. simpl. TrivialExists.
  inv H0; simpl in H; inv H. simpl. TrivialExists.
  inv H0; simpl in H; inv H. simpl. destruct (Float32.to_int f0); simpl in *; inv H1. TrivialExists.
  inv H0; simpl in H; inv H. simpl. destruct (Float32.to_intu f0); simpl in *; inv H1. TrivialExists.
  inv H0; simpl in H; inv H. simpl. TrivialExists.
  inv H0; simpl in H; inv H. simpl. TrivialExists.
  inv H; inv H0; simpl; TrivialExists.
  inv H; inv H0; simpl; TrivialExists.
  inv H; inv H0; simpl; TrivialExists.
  inv H; inv H0; simpl; TrivialExists.
  inv H; inv H0; simpl; TrivialExists.
  inv H0; simpl in H; inv H. simpl. destruct (Float.to_long f0); simpl in *; inv H1. TrivialExists.
  inv H0; simpl in H; inv H. simpl. destruct (Float.to_longu f0); simpl in *; inv H1. TrivialExists.
  inv H0; simpl in H; inv H. simpl. TrivialExists.
  inv H0; simpl in H; inv H. simpl. TrivialExists.
  inv H0; simpl in H; inv H. simpl. destruct (Float32.to_long f0); simpl in *; inv H1. TrivialExists.
  inv H0; simpl in H; inv H. simpl. destruct (Float32.to_longu f0); simpl in *; inv H1. TrivialExists.
  inv H0; simpl in H; inv H. simpl. TrivialExists.
  inv H0; simpl in H; inv H. simpl. TrivialExists.
Qed.

(** Compatibility of [eval_binop] with respect to [Val.inject]. *)

Lemma eval_binop_compat:
  forall f op v1 tv1 v2 tv2 v m tm,
  eval_binop op v1 v2 m = Some v ->
  Val.inject f v1 tv1 ->
  Val.inject f v2 tv2 ->
  Mem.inject f m tm ->
  exists tv,
     eval_binop op tv1 tv2 tm = Some tv
  /\ Val.inject f v tv.
Proof.
  destruct op; simpl; intros; inv H.
- TrivialExists. apply Val.add_inject; auto.
- TrivialExists. apply Val.sub_inject; auto.
- TrivialExists. inv H0; inv H1; constructor.
- inv H0; try discriminate; inv H1; try discriminate. simpl in *.
    destruct (Int.eq i0 Int.zero
      || Int.eq i (Int.repr Int.min_signed) && Int.eq i0 Int.mone); inv H4; TrivialExists.
- inv H0; try discriminate; inv H1; try discriminate. simpl in *.
    destruct (Int.eq i0 Int.zero); inv H4. TrivialExists.
- inv H0; try discriminate; inv H1; try discriminate. simpl in *.
    destruct (Int.eq i0 Int.zero
      || Int.eq i (Int.repr Int.min_signed) && Int.eq i0 Int.mone); inv H4; TrivialExists.
- inv H0; try discriminate; inv H1; try discriminate. simpl in *.
    destruct (Int.eq i0 Int.zero); inv H4. TrivialExists.
- TrivialExists; inv H0; inv H1; constructor.
- TrivialExists; inv H0; inv H1; constructor.
- TrivialExists; inv H0; inv H1; constructor.
- TrivialExists; inv H0; inv H1; simpl; auto.
  destruct (Int.ltu i0 Int.iwordsize); constructor.
- TrivialExists; inv H0; inv H1; simpl; auto.
  destruct (Int.ltu i0 Int.iwordsize); constructor.
- TrivialExists; inv H0; inv H1; simpl; auto.
  destruct (Int.ltu i0 Int.iwordsize); constructor.
- TrivialExists; inv H0; inv H1; constructor.
- TrivialExists; inv H0; inv H1; constructor.
- TrivialExists; inv H0; inv H1; constructor.
- TrivialExists; inv H0; inv H1; constructor.
- TrivialExists; inv H0; inv H1; constructor.
- TrivialExists; inv H0; inv H1; constructor.
- TrivialExists; inv H0; inv H1; constructor.
- TrivialExists; inv H0; inv H1; constructor.
- TrivialExists. apply Val.addl_inject; auto.
- TrivialExists. apply Val.subl_inject; auto.
- TrivialExists. inv H0; inv H1; constructor.
- inv H0; try discriminate; inv H1; try discriminate. simpl in *.
    destruct (Int64.eq i0 Int64.zero
      || Int64.eq i (Int64.repr Int64.min_signed) && Int64.eq i0 Int64.mone); inv H4; TrivialExists.
- inv H0; try discriminate; inv H1; try discriminate. simpl in *.
    destruct (Int64.eq i0 Int64.zero); inv H4. TrivialExists.
- inv H0; try discriminate; inv H1; try discriminate. simpl in *.
    destruct (Int64.eq i0 Int64.zero
      || Int64.eq i (Int64.repr Int64.min_signed) && Int64.eq i0 Int64.mone); inv H4; TrivialExists.
- inv H0; try discriminate; inv H1; try discriminate. simpl in *.
    destruct (Int64.eq i0 Int64.zero); inv H4. TrivialExists.
- TrivialExists; inv H0; inv H1; constructor.
- TrivialExists; inv H0; inv H1; constructor.
- TrivialExists; inv H0; inv H1; constructor.
- TrivialExists; inv H0; inv H1; simpl; auto.
  destruct (Int.ltu i0 Int64.iwordsize'); constructor.
- TrivialExists; inv H0; inv H1; simpl; auto.
  destruct (Int.ltu i0 Int64.iwordsize'); constructor.
- TrivialExists; inv H0; inv H1; simpl; auto.
  destruct (Int.ltu i0 Int64.iwordsize'); constructor.
- (* cmp *)
  TrivialExists. inv H0; inv H1; auto. apply val_inject_val_of_optbool.
- (* cmpu *)
  TrivialExists. unfold Val.cmpu.
  destruct (Val.cmpu_bool (Mem.valid_pointer m) c v1 v2) as [b|] eqn:E.
  replace (Val.cmpu_bool (Mem.valid_pointer tm) c tv1 tv2) with (Some b).
  apply val_inject_val_of_optbool.
  symmetry. eapply Val.cmpu_bool_inject; eauto.
  intros; eapply Mem.valid_pointer_inject_val; eauto.
  intros; eapply Mem.weak_valid_pointer_inject_val; eauto.
  intros; eapply Mem.weak_valid_pointer_inject_no_overflow; eauto.
  intros; eapply Mem.different_pointers_inject; eauto.
  simpl; auto.
- (* cmpf *)
  TrivialExists. inv H0; inv H1; auto. apply val_inject_val_of_optbool.
- (* cmpfs *)
  TrivialExists. inv H0; inv H1; auto. apply val_inject_val_of_optbool.
- (* cmpl *)
  unfold Val.cmpl in *. inv H0; inv H1; simpl in H4; inv H4.
  econstructor; split. simpl; eauto. apply val_inject_val_of_bool.
- (* cmplu *)
  unfold Val.cmplu in *.
  destruct (Val.cmplu_bool (Mem.valid_pointer m) c v1 v2) as [b|] eqn:E.
  simpl in H4; inv H4.
  replace (Val.cmplu_bool (Mem.valid_pointer tm) c tv1 tv2) with (Some b).
  econstructor; split. simpl; eauto. apply val_inject_val_of_bool.
  symmetry. eapply Val.cmplu_bool_inject; eauto.
  intros; eapply Mem.valid_pointer_inject_val; eauto.
  intros; eapply Mem.weak_valid_pointer_inject_val; eauto.
  intros; eapply Mem.weak_valid_pointer_inject_no_overflow; eauto.
  intros; eapply Mem.different_pointers_inject; eauto.
  discriminate.
Qed.

(** * Correctness of Cminor construction functions *)

(** Correctness of the variable accessor [var_addr] *)

Lemma var_addr_correct:
  forall cenv id f tf e le te sp lo hi m cs tm b,
  match_callstack f m tm (Frame cenv tf e le te sp lo hi :: cs) (Mem.nextblock m) (Mem.nextblock tm) ->
  eval_var_addr ge e id b ->
  exists tv,
     eval_expr tge (Vptr sp Ptrofs.zero) te tm (comp_of tf) (var_addr cenv id) tv
  /\ Val.inject f (Vptr b Ptrofs.zero) tv.
Proof.
  unfold var_addr; intros.
  assert (match_var f sp e!id cenv!id).
    inv H. inv MENV. auto.
  inv H1; inv H0; try congruence.
  (* local *)
  exists (Vptr sp (Ptrofs.repr ofs)); split.
  constructor. simpl. rewrite Ptrofs.add_zero_l; auto.
  congruence.
  (* global *)
  exploit match_callstack_match_globalenvs; eauto. intros [bnd MG]. inv MG.
  exists (Vptr b Ptrofs.zero); split.
  constructor. simpl. unfold Genv.symbol_address. 
  rewrite symbols_preserved. rewrite H2. auto.
  econstructor; eauto.
Qed.

(** * Semantic preservation for the translation *)

(** The proof of semantic preservation uses simulation diagrams of the
  following form:
<<
       e, m1, s ----------------- sp, te1, tm1, ts
          |                                |
         t|                                |t
          v                                v
       e, m2, out --------------- sp, te2, tm2, tout
>>
  where [ts] is the Cminor statement obtained by translating the
  C#minor statement [s].  The left vertical arrow is an execution
  of a C#minor statement.  The right vertical arrow is an execution
  of a Cminor statement.  The precondition (top vertical bar)
  includes a [mem_inject] relation between the memory states [m1] and [tm1],
  and a [match_callstack] relation for any callstack having
  [e], [te1], [sp] as top frame.  The postcondition (bottom vertical bar)
  is the existence of a memory injection [f2] that extends the injection
  [f1] we started with, preserves the [match_callstack] relation for
  the transformed callstack at the final state, and validates a
  [outcome_inject] relation between the outcomes [out] and [tout].
*)

(** ** Semantic preservation for expressions *)

Remark bool_of_val_inject:
  forall f v tv b,
  Val.bool_of_val v b -> Val.inject f v tv -> Val.bool_of_val tv b.
Proof.
  intros. inv H0; inv H; constructor; auto.
Qed.

Lemma transl_constant_correct:
  forall f sp cst v,
  Csharpminor.eval_constant cst = Some v ->
  exists tv,
     eval_constant tge sp (transl_constant cst) = Some tv
  /\ Val.inject f v tv.
Proof.
  destruct cst; simpl; intros; inv H.
  exists (Vint i); auto.
  exists (Vfloat f0); auto.
  exists (Vsingle f0); auto.
  exists (Vlong i); auto.
Qed.

Lemma transl_expr_correct:
  forall f m tm cenv tf e le te sp lo hi cs
    (MINJ: Mem.inject f m tm)
    (MATCH: match_callstack f m tm
             (Frame cenv tf e le te sp lo hi :: cs)
             (Mem.nextblock m) (Mem.nextblock tm)),
  forall a v,
  Csharpminor.eval_expr ge e (comp_of tf) le m a v ->
  forall ta
    (TR: transl_expr cenv a = OK ta),
  exists tv,
     eval_expr tge (Vptr sp Ptrofs.zero) te tm (comp_of tf) ta tv
  /\ Val.inject f v tv.
Proof.
  induction 3; intros; simpl in TR; try (monadInv TR).
  (* Etempvar *)
  inv MATCH. exploit MTMP; eauto. intros [tv [A B]].
  exists tv; split. constructor; auto. auto.
  (* Eaddrof *)
  eapply var_addr_correct; eauto.
  (* Econst *)
  exploit transl_constant_correct; eauto. intros [tv [A B]].
  exists tv; split; eauto. constructor; eauto.
  (* Eunop *)
  exploit IHeval_expr; eauto. intros [tv1 [EVAL1 INJ1]].
  exploit eval_unop_compat; eauto. intros [tv [EVAL INJ]].
  exists tv; split; auto. econstructor; eauto.
  (* Ebinop *)
  exploit IHeval_expr1; eauto. intros [tv1 [EVAL1 INJ1]].
  exploit IHeval_expr2; eauto. intros [tv2 [EVAL2 INJ2]].
  exploit eval_binop_compat; eauto. intros [tv [EVAL INJ]].
  exists tv; split. econstructor; eauto. auto.
  (* Eload *)
  exploit IHeval_expr; eauto. intros [tv1 [EVAL1 INJ1]].
  exploit Mem.loadv_inject; eauto. intros [tv [LOAD INJ]].
  exists tv; split. econstructor; eauto. auto.
Qed.

Lemma transl_exprlist_correct:
  forall f m tm cenv tf e le te sp lo hi cs
    (MINJ: Mem.inject f m tm)
    (MATCH: match_callstack f m tm
             (Frame cenv tf e le te sp lo hi :: cs)
             (Mem.nextblock m) (Mem.nextblock tm)),
  forall a v,
  Csharpminor.eval_exprlist ge e (comp_of tf) le m a v ->
  forall ta
    (TR: transl_exprlist cenv a = OK ta),
  exists tv,
     eval_exprlist tge (Vptr sp Ptrofs.zero) te tm (comp_of tf) ta tv
  /\ Val.inject_list f v tv.
Proof.
  induction 3; intros; monadInv TR.
  exists (@nil val); split. constructor. constructor.
  exploit transl_expr_correct; eauto. intros [tv1 [EVAL1 VINJ1]].
  exploit IHeval_exprlist; eauto. intros [tv2 [EVAL2 VINJ2]].
  exists (tv1 :: tv2); split. constructor; auto. constructor; auto.
Qed.

(** ** Semantic preservation for statements and functions *)

Inductive match_cont: Csharpminor.cont -> Cminor.cont -> compilenv -> exit_env -> callstack -> Prop :=
  | match_Kstop: forall cenv xenv,
      match_cont Csharpminor.Kstop Kstop cenv xenv nil
  | match_Kseq: forall s k ts tk cenv xenv cs,
      transl_stmt cenv xenv s = OK ts ->
      match_cont k tk cenv xenv cs ->
      match_cont (Csharpminor.Kseq s k) (Kseq ts tk) cenv xenv cs
  | match_Kseq2: forall s1 s2 k ts1 tk cenv xenv cs,
      transl_stmt cenv xenv s1 = OK ts1 ->
      match_cont (Csharpminor.Kseq s2 k) tk cenv xenv cs ->
      match_cont (Csharpminor.Kseq (Csharpminor.Sseq s1 s2) k)
                 (Kseq ts1 tk) cenv xenv cs
  | match_Kblock: forall k tk cenv xenv cs,
      match_cont k tk cenv xenv cs ->
      match_cont (Csharpminor.Kblock k) (Kblock tk) cenv (true :: xenv) cs
  | match_Kblock2: forall k tk cenv xenv cs,
      match_cont k tk cenv xenv cs ->
      match_cont k (Kblock tk) cenv (false :: xenv) cs
  | match_Kcall: forall optid fn e le k tfn sp te tk cenv xenv lo hi cs sz cenv',
      transl_funbody cenv sz fn = OK tfn ->
      match_cont k tk cenv xenv cs ->
      match_cont (Csharpminor.Kcall optid fn e le k)
                 (Kcall optid tfn (Vptr sp Ptrofs.zero) te tk)
                 cenv' nil
                 (Frame cenv tfn e le te sp lo hi :: cs).

Inductive match_states: Csharpminor.state -> Cminor.state -> Prop :=
  | match_state:
      forall fn s k e le m tfn ts tk sp te tm cenv xenv f lo hi cs sz
      (TRF: transl_funbody cenv sz fn = OK tfn)
      (TR: transl_stmt cenv xenv s = OK ts)
      (MINJ: Mem.inject f m tm)
      (MCS: match_callstack f m tm
               (Frame cenv tfn e le te sp lo hi :: cs)
               (Mem.nextblock m) (Mem.nextblock tm))
      (MK: match_cont k tk cenv xenv cs),
      match_states (Csharpminor.State fn s k e le m)
                   (State tfn ts tk (Vptr sp Ptrofs.zero) te tm)
  | match_state_seq:
      forall fn s1 s2 k e le m tfn ts1 tk sp te tm cenv xenv f lo hi cs sz
      (TRF: transl_funbody cenv sz fn = OK tfn)
      (TR: transl_stmt cenv xenv s1 = OK ts1)
      (MINJ: Mem.inject f m tm)
      (MCS: match_callstack f m tm
               (Frame cenv tfn e le te sp lo hi :: cs)
               (Mem.nextblock m) (Mem.nextblock tm))
      (MK: match_cont (Csharpminor.Kseq s2 k) tk cenv xenv cs),
      match_states (Csharpminor.State fn (Csharpminor.Sseq s1 s2) k e le m)
                   (State tfn ts1 tk (Vptr sp Ptrofs.zero) te tm)
  | match_callstate:
      forall fd args k m tfd targs tk tm f cs cenv
      (TR: transl_fundef fd = OK tfd)
      (MINJ: Mem.inject f m tm)
      (MCS: match_callstack f m tm cs (Mem.nextblock m) (Mem.nextblock tm))
      (MK: match_cont k tk cenv nil cs)
      (ISCC: Csharpminor.is_call_cont k)
      (ARGSINJ: Val.inject_list f args targs),
      match_states (Csharpminor.Callstate fd args k m)
                   (Callstate tfd targs tk tm)
  | match_returnstate:
      forall v k m tv tk tm cp f cs cenv sg
      (MINJ: Mem.inject f m tm)
      (MCS: match_callstack f m tm cs (Mem.nextblock m) (Mem.nextblock tm))
      (MK: match_cont k tk cenv nil cs)
      (RESINJ: Val.inject f v tv),
      match_states (Csharpminor.Returnstate v k m sg cp)
                   (Returnstate tv tk tm sg cp).

Remark val_inject_function_pointer:
  forall bound v fd f tv,
  Genv.find_funct ge v = Some fd ->
  match_globalenvs f bound ->
  Val.inject f v tv ->
  tv = v.
Proof.
  intros. exploit Genv.find_funct_inv; eauto. intros [b EQ]. subst v.
  rewrite Genv.find_funct_find_funct_ptr in H.
  assert (f b = Some(b, 0)). inv H0. apply DOMAIN. eapply FUNCTIONS; eauto.
  inv H1. rewrite H2 in H5; inv H5. reflexivity.
Qed.

Lemma match_call_cont:
  forall k tk cenv xenv cs,
  match_cont k tk cenv xenv cs ->
  match_cont (Csharpminor.call_cont k) (call_cont tk) cenv nil cs.
Proof.
  induction 1; simpl; auto; econstructor; eauto.
Qed.

Lemma match_cont_call_comp:
  forall k tk cenv xenv cs,
  match_cont k tk cenv xenv cs ->
  Csharpminor.call_comp k = call_comp tk.
Proof.
  intros k tk cenv xenv cs H.
  unfold Csharpminor.call_comp, call_comp.
  induction H; simpl; trivial.
  match goal with
  | H : transl_funbody _ _ _ = _ |- _ =>
    apply (comp_transl_partial _ H)
  end.
Qed.

Lemma match_is_call_cont:
  forall tfn te sp tm k tk cenv xenv cs,
  match_cont k tk cenv xenv cs ->
  Csharpminor.is_call_cont k ->
  exists tk',
    star step tge (State tfn Sskip tk sp te tm)
               E0 (State tfn Sskip tk' sp te tm)
    /\ is_call_cont tk'
    /\ match_cont k tk' cenv nil cs.
Proof.
  induction 1; simpl; intros; try contradiction.
  econstructor; split. apply star_refl. split. exact I. econstructor; eauto.
  exploit IHmatch_cont; eauto.
  intros [tk' [A B]]. exists tk'; split.
  eapply star_left; eauto. constructor. traceEq. auto.
  econstructor; split. apply star_refl. split. exact I. econstructor; eauto.
Qed.

(** Properties of [switch] compilation *)

Inductive lbl_stmt_tail: lbl_stmt -> nat -> lbl_stmt -> Prop :=
  | lstail_O: forall sl,
      lbl_stmt_tail sl O sl
  | lstail_S: forall c s sl n sl',
      lbl_stmt_tail sl n sl' ->
      lbl_stmt_tail (LScons c s sl) (S n) sl'.

Lemma switch_table_default:
  forall sl base,
  exists n,
     lbl_stmt_tail sl n (select_switch_default sl)
  /\ snd (switch_table sl base) = (n + base)%nat.
Proof.
  induction sl; simpl; intros.
- exists O; split. constructor. lia.
- destruct o.
  + destruct (IHsl (S base)) as (n & P & Q). exists (S n); split.
    constructor; auto.
    destruct (switch_table sl (S base)) as [tbl dfl]; simpl in *. lia.
  + exists O; split. constructor.
    destruct (switch_table sl (S base)) as [tbl dfl]; simpl in *. auto.
Qed.

Lemma switch_table_case:
  forall i sl base dfl,
  match select_switch_case i sl with
  | None =>
      switch_target i dfl (fst (switch_table sl base)) = dfl
  | Some sl' =>
      exists n,
         lbl_stmt_tail sl n sl'
      /\ switch_target i dfl (fst (switch_table sl base)) = (n + base)%nat
  end.
Proof.
  induction sl; simpl; intros.
- auto.
- destruct (switch_table sl (S base)) as [tbl1 dfl1] eqn:ST.
  destruct o; simpl.
  rewrite dec_eq_sym. destruct (zeq i z).
  exists O; split; auto. constructor.
  specialize (IHsl (S base) dfl). rewrite ST in IHsl. simpl in *.
  destruct (select_switch_case i sl).
  destruct IHsl as (x & P & Q). exists (S x); split. constructor; auto. lia.
  auto.
  specialize (IHsl (S base) dfl). rewrite ST in IHsl. simpl in *.
  destruct (select_switch_case i sl).
  destruct IHsl as (x & P & Q). exists (S x); split. constructor; auto. lia.
  auto.
Qed.

Lemma switch_table_select:
  forall i sl,
  lbl_stmt_tail sl
                (switch_target i (snd (switch_table sl O)) (fst (switch_table sl O)))
                (select_switch i sl).
Proof.
  unfold select_switch; intros.
  generalize (switch_table_case i sl O (snd (switch_table sl O))).
  destruct (select_switch_case i sl) as [sl'|].
  intros (n & P & Q). replace (n + O)%nat with n in Q by lia. congruence.
  intros E; rewrite E.
  destruct (switch_table_default sl O) as (n & P & Q).
  replace (n + O)%nat with n in Q by lia. congruence.
Qed.

Inductive transl_lblstmt_cont(cenv: compilenv) (xenv: exit_env): lbl_stmt -> cont -> cont -> Prop :=
  | tlsc_default: forall k,
      transl_lblstmt_cont cenv xenv LSnil k (Kblock (Kseq Sskip k))
  | tlsc_case: forall i s ls k ts k',
      transl_stmt cenv (switch_env (LScons i s ls) xenv) s = OK ts ->
      transl_lblstmt_cont cenv xenv ls k k' ->
      transl_lblstmt_cont cenv xenv (LScons i s ls) k (Kblock (Kseq ts k')).

Lemma switch_descent:
  forall cenv xenv k ls body s,
  transl_lblstmt cenv (switch_env ls xenv) ls body = OK s ->
  exists k',
  transl_lblstmt_cont cenv xenv ls k k'
  /\ (forall f sp e m,
      plus step tge (State f s k sp e m) E0 (State f body k' sp e m)).
Proof.
  induction ls; intros.
- monadInv H. econstructor; split.
  econstructor.
  intros. eapply plus_two. constructor. constructor. auto.
- monadInv H. exploit IHls; eauto. intros [k' [A B]].
  econstructor; split.
  econstructor; eauto.
  intros. eapply plus_star_trans. eauto.
  eapply star_left. constructor. apply star_one. constructor.
  reflexivity. traceEq.
Qed.

Lemma switch_ascent:
  forall f sp e m cenv xenv ls n ls',
  lbl_stmt_tail ls n ls' ->
  forall k k1,
  transl_lblstmt_cont cenv xenv ls k k1 ->
  exists k2,
  star step tge (State f (Sexit n) k1 sp e m)
             E0 (State f (Sexit O) k2 sp e m)
  /\ transl_lblstmt_cont cenv xenv ls' k k2.
Proof.
  induction 1; intros.
- exists k1; split; auto. apply star_refl.
- inv H0. exploit IHlbl_stmt_tail; eauto. intros (k2 & P & Q).
  exists k2; split; auto.
  eapply star_left. constructor. eapply star_left. constructor. eexact P.
  eauto. auto.
Qed.

Lemma switch_match_cont:
  forall cenv xenv k cs tk ls tk',
  match_cont k tk cenv xenv cs ->
  transl_lblstmt_cont cenv xenv ls tk tk' ->
  match_cont (Csharpminor.Kseq (seq_of_lbl_stmt ls) k) tk' cenv (false :: switch_env ls xenv) cs.
Proof.
  induction ls; intros; simpl.
  inv H0. apply match_Kblock2. econstructor; eauto.
  inv H0. apply match_Kblock2. eapply match_Kseq2. auto. eauto.
Qed.

Lemma switch_match_states:
  forall fn k e le m tfn ts tk sp te tm cenv xenv f lo hi cs sz ls body tk'
    (TRF: transl_funbody cenv sz fn = OK tfn)
    (TR: transl_lblstmt cenv (switch_env ls xenv) ls body = OK ts)
    (MINJ: Mem.inject f m tm)
    (MCS: match_callstack f m tm
               (Frame cenv tfn e le te sp lo hi :: cs)
               (Mem.nextblock m) (Mem.nextblock tm))
    (MK: match_cont k tk cenv xenv cs)
    (TK: transl_lblstmt_cont cenv xenv ls tk tk'),
  exists S,
  plus step tge (State tfn (Sexit O) tk' (Vptr sp Ptrofs.zero) te tm) E0 S
  /\ match_states (Csharpminor.State fn (seq_of_lbl_stmt ls) k e le m) S.
Proof.
  intros. inv TK.
- econstructor; split. eapply plus_two. constructor. constructor. auto.
  eapply match_state; eauto.
- econstructor; split. eapply plus_left. constructor. apply star_one. constructor. auto.
  simpl. eapply match_state_seq; eauto. simpl. eapply switch_match_cont; eauto.
Qed.

Lemma transl_lblstmt_suffix:
  forall cenv xenv ls n ls',
  lbl_stmt_tail ls n ls' ->
  forall body ts, transl_lblstmt cenv (switch_env ls xenv) ls body = OK ts ->
  exists body', exists ts', transl_lblstmt cenv (switch_env ls' xenv) ls' body' = OK ts'.
Proof.
  induction 1; intros.
- exists body, ts; auto.
- monadInv H0. eauto.
Qed.

(** Commutation between [find_label] and compilation *)

Section FIND_LABEL.

Variable lbl: label.
Variable cenv: compilenv.
Variable cs: callstack.

Lemma transl_lblstmt_find_label_context:
  forall xenv ls body ts tk1 tk2 ts' tk',
  transl_lblstmt cenv (switch_env ls xenv) ls body = OK ts ->
  transl_lblstmt_cont cenv xenv ls tk1 tk2 ->
  find_label lbl body tk2 = Some (ts', tk') ->
  find_label lbl ts tk1 = Some (ts', tk').
Proof.
  induction ls; intros.
- monadInv H. inv H0. simpl. rewrite H1. auto.
- monadInv H. inv H0. simpl in H6. eapply IHls; eauto.
  replace x with ts0 by congruence. simpl. rewrite H1. auto.
Qed.

Lemma transl_find_label:
  forall s k xenv ts tk,
  transl_stmt cenv xenv s = OK ts ->
  match_cont k tk cenv xenv cs ->
  match Csharpminor.find_label lbl s k with
  | None => find_label lbl ts tk = None
  | Some(s', k') =>
      exists ts', exists tk', exists xenv',
        find_label lbl ts tk = Some(ts', tk')
     /\ transl_stmt cenv xenv' s' = OK ts'
     /\ match_cont k' tk' cenv xenv' cs
  end

with transl_lblstmt_find_label:
  forall ls xenv body k ts tk tk1,
  transl_lblstmt cenv (switch_env ls xenv) ls body = OK ts ->
  match_cont k tk cenv xenv cs ->
  transl_lblstmt_cont cenv xenv ls tk tk1 ->
  find_label lbl body tk1 = None ->
  match Csharpminor.find_label_ls lbl ls k with
  | None => find_label lbl ts tk = None
  | Some(s', k') =>
      exists ts', exists tk', exists xenv',
        find_label lbl ts tk = Some(ts', tk')
     /\ transl_stmt cenv xenv' s' = OK ts'
     /\ match_cont k' tk' cenv xenv' cs
  end.
Proof.
  intros. destruct s; try (monadInv H); simpl; auto.
  (* seq *)
  exploit (transl_find_label s1). eauto. eapply match_Kseq. eexact EQ1. eauto.
  destruct (Csharpminor.find_label lbl s1 (Csharpminor.Kseq s2 k)) as [[s' k'] | ].
  intros [ts' [tk' [xenv' [A [B C]]]]].
  exists ts'; exists tk'; exists xenv'. intuition. rewrite A; auto.
  intro. rewrite H. apply transl_find_label with xenv; auto.
  (* ifthenelse *)
  exploit (transl_find_label s1). eauto. eauto.
  destruct (Csharpminor.find_label lbl s1 k) as [[s' k'] | ].
  intros [ts' [tk' [xenv' [A [B C]]]]].
  exists ts'; exists tk'; exists xenv'. intuition. rewrite A; auto.
  intro. rewrite H. apply transl_find_label with xenv; auto.
  (* loop *)
  apply transl_find_label with xenv. auto. econstructor; eauto. simpl. rewrite EQ; auto.
  (* block *)
  apply transl_find_label with (true :: xenv). auto. constructor; auto.
  (* switch *)
  simpl in H. destruct (switch_table l O) as [tbl dfl]. monadInv H.
  exploit switch_descent; eauto. intros [k' [A B]].
  eapply transl_lblstmt_find_label. eauto. eauto. eauto. reflexivity.
  (* return *)
  destruct o; monadInv H; auto.
  (* label *)
  destruct (ident_eq lbl l).
  exists x; exists tk; exists xenv; auto.
  apply transl_find_label with xenv; auto.

  intros. destruct ls; monadInv H; simpl.
  (* nil *)
  inv H1. rewrite H2. auto.
  (* cons *)
  inv H1. simpl in H7.
  exploit (transl_find_label s). eauto. eapply switch_match_cont; eauto.
  destruct (Csharpminor.find_label lbl s (Csharpminor.Kseq (seq_of_lbl_stmt ls) k)) as [[s' k''] | ].
  intros [ts' [tk' [xenv' [A [B C]]]]].
  exists ts'; exists tk'; exists xenv'; intuition.
  eapply transl_lblstmt_find_label_context; eauto.
  simpl. replace x with ts0 by congruence. rewrite H2. auto.
  intro. eapply transl_lblstmt_find_label. eauto. auto. eauto.
  simpl. replace x with ts0 by congruence. rewrite H2. auto.
Qed.

End FIND_LABEL.

Lemma transl_find_label_body:
  forall cenv xenv size f tf k tk cs lbl s' k',
  transl_funbody cenv size f = OK tf ->
  match_cont k tk cenv xenv cs ->
  Csharpminor.find_label lbl f.(Csharpminor.fn_body) (Csharpminor.call_cont k) = Some (s', k') ->
  exists ts', exists tk', exists xenv',
     find_label lbl tf.(fn_body) (call_cont tk) = Some(ts', tk')
  /\ transl_stmt cenv xenv' s' = OK ts'
  /\ match_cont k' tk' cenv xenv' cs.
Proof.
  intros. monadInv H. simpl.
  exploit transl_find_label. eexact EQ. eapply match_call_cont. eexact H0.
  instantiate (1 := lbl). rewrite H1. auto.
Qed.


Lemma allowed_call_transl: forall cenv f vf sz tfn,
  Genv.allowed_call ge (comp_of f) vf ->
  transl_funbody cenv sz f = OK tfn ->
  Genv.allowed_call tge (comp_of tfn) vf.
Proof.
  intros cenv f vf sz tfn ALLOWED TRF.
  erewrite <- (comp_transl_partial _ TRF).
  eapply (Genv.allowed_call_transf_partial TRANSL) in ALLOWED. eauto.
Qed.

Lemma find_comp_transl: forall vf,
    Genv.find_comp ge vf = Genv.find_comp tge vf.
Proof.
  apply (Genv.find_comp_transf_partial TRANSL).
Qed.

Lemma type_of_call_transl: forall cenv f cp sz tfn,
  transl_funbody cenv sz f = OK tfn ->
  Genv.type_of_call ge (comp_of f) cp = Genv.type_of_call tge (comp_of tfn) cp.
Proof.
  intros cenv f vf sz tfn TRF.
  erewrite <- (comp_transl_partial _ TRF).
  eapply (Genv.type_of_call_transf_partial).
Qed.

(** The simulation diagram. *)

Fixpoint seq_left_depth (s: Csharpminor.stmt) : nat :=
  match s with
  | Csharpminor.Sseq s1 s2 => S (seq_left_depth s1)
  | _ => O
  end.

Definition measure (S: Csharpminor.state) : nat :=
  match S with
  | Csharpminor.State fn s k e le m => seq_left_depth s
  | _ => O
  end.

Lemma transl_step_correct:
  forall S1 t S2, Csharpminor.step ge S1 t S2 ->
  forall T1, match_states S1 T1 ->
  (exists T2, plus step tge T1 t T2 /\ match_states S2 T2)
  \/ (measure S2 < measure S1 /\ t = E0 /\ match_states S2 T1)%nat.
Proof.
  induction 1; intros T1 MSTATE; inv MSTATE.

(* skip seq *)
  monadInv TR. left.
  dependent induction MK.
  econstructor; split.
  apply plus_one. constructor.
  econstructor; eauto.
  econstructor; split.
  apply plus_one. constructor.
  eapply match_state_seq; eauto.
  exploit IHMK; eauto. intros [T2 [A B]].
  exists T2; split. eapply plus_left. constructor. apply plus_star; eauto. traceEq.
  auto.
(* skip block *)
  monadInv TR. left.
  dependent induction MK.
  econstructor; split.
  apply plus_one. constructor.
  econstructor; eauto.
  exploit IHMK; eauto. intros [T2 [A B]].
  exists T2; split. eapply plus_left. constructor. apply plus_star; eauto. traceEq.
  auto.
(* skip call *)
  monadInv TR. left.
  exploit match_is_call_cont; eauto. intros [tk' [A [B C]]].
  exploit match_callstack_freelist; eauto.
  rewrite <- (comp_transl_partial _ TRF); eauto.
  intros [tm' [P [Q R]]].
  econstructor; split.
  eapply plus_right. eexact A. apply step_skip_call. auto. eauto. traceEq.
  rewrite <- (comp_transl_partial _ TRF). erewrite sig_preserved_body; eauto.
  econstructor; eauto.

(* set *)
  monadInv TR.
  exploit transl_expr_correct; eauto. monadInv TRF; eauto.
  intros [tv [EVAL VINJ]].
  left; econstructor; split.
  apply plus_one. econstructor; eauto.
  econstructor; eauto.
  eapply match_callstack_set_temp; eauto.

(* store *)
  monadInv TR.
  exploit transl_expr_correct. eauto. eauto. monadInv TRF; eexact H. eauto.
  intros [tv1 [EVAL1 VINJ1]].
  exploit transl_expr_correct. eauto. eauto. monadInv TRF; eexact H0. eauto.
  intros [tv2 [EVAL2 VINJ2]].
  exploit Mem.storev_mapped_inject; eauto. intros [tm' [STORE' MINJ']].
  left; econstructor; split.
  apply plus_one. econstructor; eauto.
  rewrite <- (comp_transl_partial _ TRF); eauto.
  econstructor; eauto.
  inv VINJ1; simpl in H1; try discriminate. unfold Mem.storev in STORE'.
  rewrite (Mem.nextblock_store _ _ _ _ _ _ _ H1).
  rewrite (Mem.nextblock_store _ _ _ _ _ _ _ STORE').
  eapply match_callstack_invariant with f0 m tm; eauto.
  intros. eapply Mem.perm_store_2; eauto.
  intros. eapply Mem.perm_store_1; eauto.
  intros. eapply Mem.store_can_access_block_inj in STORE'. eapply STORE'. eauto.

(* call *)
  simpl in H1. exploit functions_translated; eauto. intros [tfd [FIND TRANS]].
  monadInv TR.
  exploit transl_expr_correct; eauto. monadInv TRF; eauto. intros [tvf [EVAL1 VINJ1]].
  assert (tvf = vf).
    exploit match_callstack_match_globalenvs; eauto. intros [bnd MG].
    eapply val_inject_function_pointer; eauto.
  subst tvf.
  exploit transl_exprlist_correct; eauto. monadInv TRF; eauto.
  intros [tvargs [EVAL2 VINJ2]].
  left; econstructor; split.
  apply plus_one. eapply step_call; eauto.
  apply sig_preserved; eauto.
  eapply allowed_call_transl; eauto.
  erewrite <- type_of_call_transl; eauto.
  intros CROSS. eapply Val.inject_list_not_ptr; eauto. eapply NO_CROSS_PTR.
  now rewrite find_comp_transl.
  rewrite <- find_comp_transl. monadInv TRF; unfold comp_of; simpl.
  eapply call_trace_translated; eauto.
  econstructor; eauto.
  eapply match_Kcall with (cenv' := cenv); eauto.
  red; auto.

(* builtin *)
  monadInv TR.
  exploit transl_exprlist_correct; eauto. monadInv TRF; eauto.
  intros [tvargs [EVAL2 VINJ2]].
  exploit match_callstack_match_globalenvs; eauto. intros [hi' MG].
  exploit external_call_mem_inject; eauto.
  eapply inj_preserves_globals; eauto.
  intros [f' [vres' [tm' [EC [VINJ [MINJ' [UNMAPPED [OUTOFREACH [INCR SEPARATED]]]]]]]]].
  left; econstructor; split.
  apply plus_one. econstructor. eauto.
  rewrite <- (comp_transl_partial _ TRF).
  eapply external_call_symbols_preserved; eauto. apply senv_preserved.
  assert (MCS': match_callstack f' m' tm'
                 (Frame cenv tfn e le te sp lo hi :: cs)
                 (Mem.nextblock m') (Mem.nextblock tm')).
  { apply match_callstack_incr_bound with (Mem.nextblock m) (Mem.nextblock tm).
    eapply match_callstack_external_call; eauto.
    intros. eapply external_call_max_perm; eauto.
<<<<<<< HEAD
    intros. eapply external_call_can_access_block; eauto.
    xomega. xomega.
=======
    extlia. extlia.
>>>>>>> db8a63f2
    eapply external_call_nextblock; eauto.
    eapply external_call_nextblock; eauto. }
  econstructor; eauto.
Opaque PTree.set.
  unfold set_optvar. destruct optid; simpl.
  eapply match_callstack_set_temp; eauto.
  auto.

(* seq *)
  monadInv TR.
  left; econstructor; split.
  apply plus_one. constructor.
  econstructor; eauto.
  econstructor; eauto.
(* seq 2 *)
  right. split. auto. split. auto. econstructor; eauto.

(* ifthenelse *)
  monadInv TR.
  exploit transl_expr_correct; eauto. monadInv TRF; eauto.
  intros [tv [EVAL VINJ]].
  left; exists (State tfn (if b then x0 else x1) tk (Vptr sp Ptrofs.zero) te tm); split.
  apply plus_one. eapply step_ifthenelse; eauto. eapply bool_of_val_inject; eauto.
  econstructor; eauto. destruct b; auto.

(* loop *)
  monadInv TR.
  left; econstructor; split.
  apply plus_one. constructor.
  econstructor; eauto.
  econstructor; eauto. simpl. rewrite EQ; auto.

(* block *)
  monadInv TR.
  left; econstructor; split.
  apply plus_one. constructor.
  econstructor; eauto.
  econstructor; eauto.

(* exit seq *)
  monadInv TR. left.
  dependent induction MK.
  econstructor; split.
  apply plus_one. constructor.
  econstructor; eauto. simpl. auto.
  exploit IHMK; eauto. intros [T2 [A B]].
  exists T2; split; auto. eapply plus_left. constructor. apply plus_star; eauto. traceEq.
  exploit IHMK; eauto. intros [T2 [A B]].
  exists T2; split; auto. eapply plus_left.
  simpl. constructor. apply plus_star; eauto. traceEq.

(* exit block 0 *)
  monadInv TR. left.
  dependent induction MK.
  econstructor; split.
  simpl. apply plus_one. constructor.
  econstructor; eauto.
  exploit IHMK; eauto. intros [T2 [A B]].
  exists T2; split; auto. simpl.
  eapply plus_left. constructor. apply plus_star; eauto. traceEq.

(* exit block n+1 *)
  monadInv TR. left.
  dependent induction MK.
  econstructor; split.
  simpl. apply plus_one. constructor.
  econstructor; eauto. auto.
  exploit IHMK; eauto. intros [T2 [A B]].
  exists T2; split; auto. simpl.
  eapply plus_left. constructor. apply plus_star; eauto. traceEq.

(* switch *)
  simpl in TR. destruct (switch_table cases O) as [tbl dfl] eqn:STBL. monadInv TR.
  exploit transl_expr_correct; eauto. monadInv TRF; eauto.
  intros [tv [EVAL VINJ]].
  assert (SA: switch_argument islong tv n).
  { inv H0; inv VINJ; constructor. }
  exploit switch_descent; eauto. intros [k1 [A B]].
  exploit switch_ascent; eauto. eapply (switch_table_select n).
  rewrite STBL; simpl. intros [k2 [C D]].
  exploit transl_lblstmt_suffix; eauto. eapply (switch_table_select n).
  simpl. intros [body' [ts' E]].
  exploit switch_match_states; eauto. intros [T2 [F G]].
  left; exists T2; split.
  eapply plus_star_trans. eapply B.
  eapply star_left. econstructor; eauto.
  eapply star_trans. eexact C.
  apply plus_star. eexact F.
  reflexivity. reflexivity. traceEq.
  auto.

(* return none *)
  monadInv TR. left.
  exploit match_callstack_freelist; eauto.
  rewrite <- (comp_transl_partial _ TRF); eauto.
  intros [tm' [A [B C]]].
  econstructor; split.
  apply plus_one. eapply step_return_0. eauto.
  rewrite <- (comp_transl_partial _ TRF). erewrite sig_preserved_body; eauto.
  econstructor; eauto. eapply match_call_cont; eauto.
  simpl; auto.

(* return some *)
  monadInv TR. left.
  exploit transl_expr_correct; eauto. monadInv TRF; eauto.
  intros [tv [EVAL VINJ]].
  exploit match_callstack_freelist; eauto.
  rewrite <- (comp_transl_partial _ TRF); eauto.
  intros [tm' [A [B C]]].
  econstructor; split.
  apply plus_one. eapply step_return_1. eauto. eauto.
  rewrite <- (comp_transl_partial _ TRF). erewrite sig_preserved_body; eauto.
  econstructor; eauto. eapply match_call_cont; eauto.

(* label *)
  monadInv TR.
  left; econstructor; split.
  apply plus_one. constructor.
  econstructor; eauto.

(* goto *)
  monadInv TR.
  exploit transl_find_label_body; eauto.
  intros [ts' [tk' [xenv' [A [B C]]]]].
  left; econstructor; split.
  apply plus_one. apply step_goto. eexact A.
  econstructor; eauto.

(* internal call *)
  monadInv TR. generalize EQ; clear EQ; unfold transl_function.
  caseEq (build_compilenv f). intros ce sz BC.
  destruct (zle sz Ptrofs.max_unsigned); try congruence.
  intro TRBODY.
  generalize TRBODY; intro TMP. monadInv TMP.
  set (tf := mkfunction (Csharpminor.fn_comp f)
                        (Csharpminor.fn_sig f)
                        (Csharpminor.fn_params f)
                        (Csharpminor.fn_temps f)
                        sz
                        x0) in *.
  caseEq (Mem.alloc tm (fn_comp tf) 0 (fn_stackspace tf)). intros tm' sp ALLOC'.
  exploit match_callstack_function_entry; eauto. simpl; eauto. simpl; eauto. simpl; auto.
  intros [f2 [MCS2 MINJ2]].
  left; econstructor; split.
  apply plus_one. econstructor; simpl; eauto.
  econstructor. eexact TRBODY. eauto. eexact MINJ2. eexact MCS2.
  inv MK; simpl in ISCC; contradiction || econstructor; eauto.

(* external call *)
  monadInv TR.
  exploit match_callstack_match_globalenvs; eauto. intros [hi MG].
  exploit external_call_mem_inject; eauto.
  eapply inj_preserves_globals; eauto.
  intros [f' [vres' [tm' [EC [VINJ [MINJ' [UNMAPPED [OUTOFREACH [INCR SEPARATED]]]]]]]]].
  left; econstructor; split.
  apply plus_one. econstructor.
  eapply external_call_symbols_preserved; eauto. apply senv_preserved.
  erewrite <- match_cont_call_comp; eauto.
  econstructor; eauto.
  apply match_callstack_incr_bound with (Mem.nextblock m) (Mem.nextblock tm).
  eapply match_callstack_external_call; eauto.
  intros. eapply external_call_max_perm; eauto.
<<<<<<< HEAD
  intros. eapply external_call_can_access_block; eauto.
  xomega. xomega.
=======
  extlia. extlia.
>>>>>>> db8a63f2
  eapply external_call_nextblock; eauto.
  eapply external_call_nextblock; eauto.

(* return *)
  inv MK. simpl.
  left; econstructor; split.
  apply plus_one. econstructor; eauto.
  rewrite <- type_of_call_transl with (f := f) (sz := sz) (cenv := cenv0).
  intros H. specialize (NO_CROSS_PTR H). inv RESINJ; auto; inv NO_CROSS_PTR. auto.
  rewrite <- comp_transl_funbody; eauto.
  eapply return_trace_inj; eauto.
  unfold set_optvar. destruct optid; simpl; econstructor; eauto.
  eapply match_callstack_set_temp; eauto.
Qed.

Lemma match_globalenvs_init:
  forall m,
  Genv.init_mem prog = Some m ->
  match_globalenvs (Mem.flat_inj (Mem.nextblock m)) (Mem.nextblock m).
Proof.
  intros. constructor.
  intros. unfold Mem.flat_inj. apply pred_dec_true; auto.
  intros. unfold Mem.flat_inj in H0.
  destruct (plt b1 (Mem.nextblock m)); congruence.
  intros. eapply Genv.find_symbol_not_fresh; eauto.
  intros. eapply Genv.find_funct_ptr_not_fresh; eauto.
  intros. eapply Genv.find_var_info_not_fresh; eauto.
Qed.

Lemma transl_initial_states:
  forall S, Csharpminor.initial_state prog S ->
  exists R, Cminor.initial_state tprog R /\ match_states S R.
Proof.
  induction 1.
  exploit function_ptr_translated; eauto. intros [tf [FIND TR]].
  econstructor; split.
  econstructor.
  apply (Genv.init_mem_transf_partial TRANSL). eauto.
  simpl. fold tge. rewrite symbols_preserved.
  replace (prog_main tprog) with (prog_main prog). eexact H0.
  symmetry. unfold transl_program in TRANSL.
  eapply match_program_main; eauto. 
  eexact FIND.
  rewrite <- H2. apply sig_preserved; auto.
  eapply match_callstate with (f := Mem.flat_inj (Mem.nextblock m0)) (cs := @nil frame) (cenv := PTree.empty Z).
  auto.
  eapply Genv.initmem_inject; eauto.
  apply mcs_nil with (Mem.nextblock m0). apply match_globalenvs_init; auto. extlia. extlia.
  constructor. red; auto.
  constructor.
Qed.

Lemma transl_final_states:
  forall S R r,
  match_states S R -> Csharpminor.final_state S r -> Cminor.final_state R r.
Proof.
  intros. inv H0. inv H. inv MK. inv RESINJ. constructor.
Qed.

Theorem transl_program_correct:
  forward_simulation (Csharpminor.semantics prog) (Cminor.semantics tprog).
Proof.
  eapply forward_simulation_star; eauto.
  apply senv_preserved.
  eexact transl_initial_states.
  eexact transl_final_states.
  eexact transl_step_correct.
Qed.

End TRANSLATION.
<|MERGE_RESOLUTION|>--- conflicted
+++ resolved
@@ -63,7 +63,6 @@
 Lemma senv_preserved:
   Senv.equiv ge tge.
 Proof (Genv.senv_transf_partial TRANSL).
-
 
 Lemma function_ptr_translated:
   forall (b: block) (f: Csharpminor.fundef),
@@ -557,11 +556,7 @@
   (* base case *)
   econstructor; eauto.
   inv H. constructor; intros; eauto.
-<<<<<<< HEAD
-  eapply IMAGE; eauto. eapply H7; eauto. xomega.
-=======
-  eapply IMAGE; eauto. eapply H6; eauto. extlia.
->>>>>>> db8a63f2
+  eapply IMAGE; eauto. eapply H7; eauto. extlia.
   (* inductive case *)
   assert (Ple lo hi) by (eapply me_low_high; eauto).
   econstructor; eauto.
@@ -574,18 +569,11 @@
   eapply padding_freeable_invariant; eauto.
     intros. apply H3. extlia.
   eapply IHmatch_callstack; eauto.
-<<<<<<< HEAD
-    intros. eapply H1; eauto. xomega.
-    intros. eapply H2; eauto. xomega.
-    intros. eapply H3; eauto. xomega.
-    intros. eapply H4; eauto. xomega.
-    intros. eapply H5; eauto. xomega.
-=======
     intros. eapply H1; eauto. extlia.
     intros. eapply H2; eauto. extlia.
     intros. eapply H3; eauto. extlia.
     intros. eapply H4; eauto. extlia.
->>>>>>> db8a63f2
+    intros. eapply H5; eauto. extlia.
 Qed.
 
 Lemma match_callstack_incr_bound:
@@ -653,14 +641,9 @@
   auto.
   inv A. assert (Mem.range_perm m b 0 sz Cur Freeable).
   eapply free_list_freeable; eauto. eapply in_blocks_of_env; eauto.
-<<<<<<< HEAD
-  replace ofs with ((ofs - delta) + delta) by omega.
-  eapply Mem.perm_inject; eauto. apply H3. omega.
-  assumption.
-=======
   replace ofs with ((ofs - delta) + delta) by lia.
   eapply Mem.perm_inject; eauto. apply H3. lia.
->>>>>>> db8a63f2
+  assumption.
   destruct X as  [tm' FREE].
   exploit nextblock_freelist; eauto. intro NEXT.
   exploit Mem.nextblock_free; eauto. intro NEXT'.
@@ -669,20 +652,15 @@
   apply match_callstack_incr_bound with lo sp; try lia.
   apply match_callstack_invariant with f m tm; auto.
   intros. eapply perm_freelist; eauto.
-<<<<<<< HEAD
-  intros. eapply Mem.perm_free_1; eauto. left; unfold block; xomega.
+  intros. eapply Mem.perm_free_1; eauto. left; unfold block; extlia.
   intros. eapply Mem.free_can_access_block_inj_1; eauto.
-  xomega. xomega.
-=======
-  intros. eapply Mem.perm_free_1; eauto. left; unfold block; extlia. extlia. extlia.
->>>>>>> db8a63f2
+  extlia. extlia.
   eapply Mem.free_inject; eauto.
   intros. exploit me_inv0; eauto. intros [id [sz A]].
   exists 0; exists sz; split.
   eapply in_blocks_of_env; eauto.
   eapply BOUND0; eauto. eapply Mem.perm_max. eauto.
 Qed.
-
 
 (** Preservation of [match_callstack] by external calls. *)
 
@@ -721,12 +699,8 @@
   destruct (f2 b) as [[b' delta']|] eqn:?; auto.
   exploit SEPARATED; eauto. intros [A B]. elim A. red. extlia.
   eapply match_bounds_invariant; eauto.
-<<<<<<< HEAD
-  intros. eapply MAXPERMS; eauto. red. exploit me_bounded; eauto. xomega.
+  intros. eapply MAXPERMS; eauto. red. exploit me_bounded; eauto. extlia.
   eapply COMP. eauto.
-=======
-  intros. eapply MAXPERMS; eauto. red. exploit me_bounded; eauto. extlia.
->>>>>>> db8a63f2
   (* padding-freeable *)
   red; intros.
   destruct (is_reachable_from_env_dec f1 e sp ofs).
@@ -805,12 +779,8 @@
   red; intros. rewrite PTree.gsspec in H. destruct (peq id0 id).
   inversion H. subst b0 sz0 id0. eapply Mem.perm_alloc_3; eauto.
   eapply BOUND0; eauto. eapply Mem.perm_alloc_4; eauto.
-<<<<<<< HEAD
-  exploit me_bounded; eauto. unfold block in *; xomega.
+  exploit me_bounded; eauto. unfold block in *; extlia.
   assumption.
-=======
-  exploit me_bounded; eauto. unfold block in *; extlia.
->>>>>>> db8a63f2
   red; intros. exploit PERM; eauto. intros [A|A]. auto. right.
   inv A. apply is_reachable_intro with id0 b0 sz0 delta; auto.
   rewrite PTree.gso. auto. congruence.
@@ -912,20 +882,12 @@
     eexact MINJ.
     eexact H.
     eexact VALID.
-<<<<<<< HEAD
     inversion MCS; eauto.
-    instantiate (1 := ofs). zify. omega.
-    intros. exploit STKSIZE; eauto. omega.
-    intros. apply STKPERMS. zify. omega.
-    replace (sz - 0) with sz by omega. auto.
-    intros. eapply SEP2. eauto with coqlib. eexact CENV. eauto. eauto. omega.
-=======
     instantiate (1 := ofs). zify. lia.
     intros. exploit STKSIZE; eauto. lia.
     intros. apply STKPERMS. zify. lia.
     replace (sz - 0) with sz by lia. auto.
     intros. eapply SEP2. eauto with coqlib. eexact CENV. eauto. eauto. lia.
->>>>>>> db8a63f2
   intros [f2 [A [B [C D]]]].
   exploit (IHalloc_variables f2); eauto.
     red; intros. eapply COMPAT. auto with coqlib.
@@ -968,6 +930,7 @@
   intros. apply Mem.perm_implies with Freeable; auto with mem. eapply Mem.perm_alloc_2; eauto.
   instantiate (1 := f1). red; intros. eelim Mem.fresh_block_alloc; eauto.
   eapply Mem.valid_block_inject_2; eauto.
+  intros. apply PTree.gempty.
   eapply match_callstack_alloc_right; eauto.
   intros. destruct (In_dec peq id (map fst vars)).
   apply cenv_remove_gss; auto.
@@ -1369,8 +1332,7 @@
   | [ |- exists y, _ /\ Val.inject _ (Vlong ?x) _ ] =>
       exists (Vlong x); split; [eauto with evalexpr | constructor]
   | _ => idtac
-  end
-.
+  end.
 
 (** Compatibility of [eval_unop] with respect to [Val.inject]. *)
 
@@ -2188,12 +2150,8 @@
   { apply match_callstack_incr_bound with (Mem.nextblock m) (Mem.nextblock tm).
     eapply match_callstack_external_call; eauto.
     intros. eapply external_call_max_perm; eauto.
-<<<<<<< HEAD
     intros. eapply external_call_can_access_block; eauto.
-    xomega. xomega.
-=======
     extlia. extlia.
->>>>>>> db8a63f2
     eapply external_call_nextblock; eauto.
     eapply external_call_nextblock; eauto. }
   econstructor; eauto.
@@ -2356,12 +2314,8 @@
   apply match_callstack_incr_bound with (Mem.nextblock m) (Mem.nextblock tm).
   eapply match_callstack_external_call; eauto.
   intros. eapply external_call_max_perm; eauto.
-<<<<<<< HEAD
   intros. eapply external_call_can_access_block; eauto.
   xomega. xomega.
-=======
-  extlia. extlia.
->>>>>>> db8a63f2
   eapply external_call_nextblock; eauto.
   eapply external_call_nextblock; eauto.
 
