--- conflicted
+++ resolved
@@ -42,7 +42,6 @@
 Variable prog: program.
 Variable tprog: program.
 Hypothesis TRANSF: match_prog prog tprog.
-
 Let ge := Genv.globalenv prog.
 Let tge := Genv.globalenv tprog.
 
@@ -613,8 +612,6 @@
       match_stacks_inside F m m' stk stk' f' ctx sp' rs'
   | match_stacks_inside_inlined: forall res f sp pc rs stk stk' f' fenv ctx sp' rs' ctx' ty cp
         (MS: match_stacks_inside F m m' stk stk' f' ctx' sp' rs')
-        (SAMECOMP: comp_of f = comp_of f')
-        (COMP: cp = comp_of f)
         (COMPAT: fenv_compat prog fenv)
         (FB: tr_funbody fenv f'.(fn_stacksize) ctx' f f'.(fn_code))
         (AG: agree_regs F ctx' rs rs')
@@ -763,55 +760,34 @@
   (* cons *)
   eapply match_stacks_cons with (fenv := fenv) (ctx := ctx); eauto.
   eapply match_stacks_inside_invariant; eauto.
-<<<<<<< HEAD
-  intros; eapply INJ; eauto; xomega.
-  intros; eapply PERM1; eauto; xomega.
-  intros; eapply PERM2; eauto; xomega.
-  intros; eapply PERM3; eauto; xomega.
-  intros; eapply PERM4; eauto; xomega.
-=======
   intros; eapply INJ; eauto; extlia.
   intros; eapply PERM1; eauto; extlia.
   intros; eapply PERM2; eauto; extlia.
   intros; eapply PERM3; eauto; extlia.
->>>>>>> db8a63f2
+  intros; eapply PERM4; eauto; extlia.
   eapply agree_regs_incr; eauto.
   eapply range_private_invariant; eauto.
-  eapply PERM4; eauto; xomega.
+  eapply PERM4; eauto; extlia.
   (* untailcall *)
   eapply match_stacks_untailcall with (ctx := ctx); eauto.
   eapply match_stacks_inside_invariant; eauto.
-<<<<<<< HEAD
-  intros; eapply INJ; eauto; xomega.
-  intros; eapply PERM1; eauto; xomega.
-  intros; eapply PERM2; eauto; xomega.
-  intros; eapply PERM3; eauto; xomega.
-  intros; eapply PERM4; eauto; xomega.
-=======
   intros; eapply INJ; eauto; extlia.
   intros; eapply PERM1; eauto; extlia.
   intros; eapply PERM2; eauto; extlia.
   intros; eapply PERM3; eauto; extlia.
->>>>>>> db8a63f2
+  intros; eapply PERM4; eauto; extlia.
   eapply range_private_invariant; eauto.
-  eapply PERM4; eauto; xomega.
+  eapply PERM4; eauto; extlia.
 
   induction 1; intros.
   (* base *)
   eapply match_stacks_inside_base; eauto.
   eapply match_stacks_invariant; eauto.
-<<<<<<< HEAD
-  intros; eapply INJ; eauto; xomega.
-  intros; eapply PERM1; eauto; xomega.
-  intros; eapply PERM2; eauto; xomega.
-  intros; eapply PERM3; eauto; xomega.
-  intros; eapply PERM4; eauto; xomega.
-=======
   intros; eapply INJ; eauto; extlia.
   intros; eapply PERM1; eauto; extlia.
   intros; eapply PERM2; eauto; extlia.
   intros; eapply PERM3; eauto; extlia.
->>>>>>> db8a63f2
+  intros; eapply PERM4; eauto; extlia.
   (* inlined *)
   eapply match_stacks_inside_inlined with (fenv := fenv) (ctx' := ctx'); auto.
   apply IHmatch_stacks_inside; auto.
@@ -820,14 +796,9 @@
   apply agree_regs_invariant with rs'; auto.
   intros. apply RS. red in BELOW. extlia.
   eapply range_private_invariant; eauto.
-<<<<<<< HEAD
-    intros. split. eapply INJ; eauto. xomega. eapply PERM1; eauto. xomega.
-    intros. eapply PERM2; eauto. xomega.
-  eapply PERM4; eauto; xomega.
-=======
     intros. split. eapply INJ; eauto. extlia. eapply PERM1; eauto. extlia.
     intros. eapply PERM2; eauto. extlia.
->>>>>>> db8a63f2
+  eapply PERM4; eauto; extlia.
 Qed.
 
 Lemma match_stacks_empty:
@@ -856,12 +827,8 @@
   match_stacks_inside F m m' stk stk' f' ctx sp' (rs'#(sreg ctx r) <- v).
 Proof.
   intros. eapply match_stacks_inside_invariant; eauto.
-<<<<<<< HEAD
-  intros. apply Regmap.gso. zify. unfold sreg; rewrite shiftpos_eq. xomega.
+  intros. apply Regmap.gso. zify. unfold sreg; rewrite shiftpos_eq. extlia.
   reflexivity.
-=======
-  intros. apply Regmap.gso. zify. unfold sreg; rewrite shiftpos_eq. extlia.
->>>>>>> db8a63f2
 Qed.
 
 Lemma match_stacks_inside_set_res:
@@ -1255,33 +1222,22 @@
 + (* inlined *)
   assert (EQ: fd = Internal f0) by (eapply find_inlined_function; eauto).
   subst fd.
-<<<<<<< HEAD
-  right; split. simpl; omega. split.
+  right; split. simpl; lia. split.
   assert (R: comp_of f = Genv.find_comp ge vf).
   { rewrite SAMECOMP0.
     clear -H0 FUNPTR. unfold find_function in H0; rewrite FUNPTR in H0.
     unfold Genv.find_comp.
     now rewrite H0. }
   rewrite R in EV. eapply call_trace_same_cp; eauto.
-=======
-  right; split. simpl; lia. split. auto.
->>>>>>> db8a63f2
   econstructor; eauto.
-
   eapply match_stacks_inside_inlined; eauto.
-<<<<<<< HEAD
   { clear -FUNPTR H0 SAMECOMP0.
     unfold Genv.find_comp, find_function in *.
     rewrite FUNPTR in H0; rewrite H0. now rewrite SAMECOMP0. }
-  red; intros. apply PRIV. inv H14. destruct H17. xomega.
+  red; intros. apply PRIV. inv H14. destruct H17. extlia.
   congruence.
   apply agree_val_regs_gen; auto.
-  red; intros; apply PRIV. destruct H17. omega.
-=======
-  red; intros. apply PRIV. inv H13. destruct H16. extlia.
-  apply agree_val_regs_gen; auto.
-  red; intros; apply PRIV. destruct H16. lia.
->>>>>>> db8a63f2
+  red; intros; apply PRIV. destruct H17. lia.
 
 - (* tailcall *)
   exploit match_stacks_inside_globalenvs; eauto. intros [bound G].
@@ -1294,16 +1250,10 @@
   assert (X: { m1' | Mem.free m'0 sp' 0 (fn_stacksize f') (fn_comp f') = Some m1'}).
     apply Mem.range_perm_free. red; intros.
     destruct (zlt ofs f.(fn_stacksize)).
-<<<<<<< HEAD
-    replace ofs with (ofs + dstk ctx) by omega. eapply Mem.perm_inject; eauto.
-    eapply Mem.free_range_perm; eauto. omega.
-    inv FB. eapply range_private_perms; eauto. xomega.
-    eapply AC.
-=======
     replace ofs with (ofs + dstk ctx) by lia. eapply Mem.perm_inject; eauto.
     eapply Mem.free_range_perm; eauto. lia.
     inv FB. eapply range_private_perms; eauto. extlia.
->>>>>>> db8a63f2
+    eapply AC.
   destruct X as [m1' FREE].
   left; econstructor; split.
   eapply plus_one. eapply exec_Itailcall; eauto.
@@ -1319,15 +1269,10 @@
     intros. eapply Mem.perm_free_3; eauto.
     intros. eapply Mem.perm_free_1; eauto with ordered_type.
     intros. eapply Mem.perm_free_3; eauto.
-<<<<<<< HEAD
   { intros; split; intros.
     eapply Mem.free_can_access_block_inj_2; eauto.
     eapply Mem.free_can_access_block_inj_1; eauto. }
-  erewrite Mem.nextblock_free; eauto. red in VB; xomega.
-  { unfold uptodate_caller. rewrite COMP, ALLOWED. easy. }
-=======
   erewrite Mem.nextblock_free; eauto. red in VB; extlia.
->>>>>>> db8a63f2
   eapply agree_val_regs; eauto.
   eapply Mem.free_right_inject; eauto. eapply Mem.free_left_inject; eauto.
   (* show that no valid location points into the stack block being freed *)
@@ -1382,18 +1327,11 @@
   eapply match_stacks_inside_inlined_tailcall; eauto.
   eapply match_stacks_inside_invariant; eauto.
     intros. eapply Mem.perm_free_3; eauto.
-    reflexivity.
-    congruence.
   apply agree_val_regs_gen; auto.
   eapply Mem.free_left_inject; eauto.
   red; intros; apply PRIV'.
-<<<<<<< HEAD
     assert (dstk ctx <= dstk ctx'). red in H15; rewrite H15. apply align_le. apply min_alignment_pos.
-    omega.
-=======
-    assert (dstk ctx <= dstk ctx'). red in H14; rewrite H14. apply align_le. apply min_alignment_pos.
     lia.
->>>>>>> db8a63f2
 
 - (* builtin *)
   exploit tr_funbody_inv; eauto. intros TR; inv TR.
@@ -1449,12 +1387,8 @@
     replace ofs with (ofs + dstk ctx) by lia. eapply Mem.perm_inject; eauto.
     eapply Mem.free_range_perm; eauto. lia.
     inv FB. eapply range_private_perms; eauto.
-<<<<<<< HEAD
-    generalize (Zmax_spec (fn_stacksize f) 0). destruct (zlt 0 (fn_stacksize f)); omega.
+    generalize (Zmax_spec (fn_stacksize f) 0). destruct (zlt 0 (fn_stacksize f)); lia.
     eauto.
-=======
-    generalize (Zmax_spec (fn_stacksize f) 0). destruct (zlt 0 (fn_stacksize f)); lia.
->>>>>>> db8a63f2
   destruct X as [m1' FREE].
   left; econstructor; split.
   eapply plus_one. eapply exec_Ireturn; eauto.
@@ -1465,14 +1399,10 @@
     intros. eapply Mem.perm_free_3; eauto.
     intros. eapply Mem.perm_free_1; eauto with ordered_type.
     intros. eapply Mem.perm_free_3; eauto.
-<<<<<<< HEAD
     { intros; split; intros.
       eapply Mem.free_can_access_block_inj_2; eauto.
       eapply Mem.free_can_access_block_inj_1; eauto. }
-  erewrite Mem.nextblock_free; eauto. red in VB; xomega.
-=======
   erewrite Mem.nextblock_free; eauto. red in VB; extlia.
->>>>>>> db8a63f2
   destruct or; simpl. apply agree_val_reg; auto. auto.
   eapply Mem.free_right_inject; eauto. eapply Mem.free_left_inject; eauto.
   (* show that no valid location points into the stack block being freed *)
@@ -1484,12 +1414,8 @@
   apply Mem.perm_max with k. apply Mem.perm_implies with p; auto with mem.
 
 + (* inlined *)
-<<<<<<< HEAD
-  right. split. simpl. omega. split. auto.
+  right. split. simpl. lia. split. auto.
   (* rewrite SAMECOMP. *)
-=======
-  right. split. simpl. lia. split. auto.
->>>>>>> db8a63f2
   econstructor; eauto.
   eapply match_stacks_inside_invariant; eauto.
     intros. eapply Mem.perm_free_3; eauto.
@@ -1526,7 +1452,7 @@
     intros. exploit Mem.perm_alloc_inv. eexact A. eauto.
     rewrite dec_eq_false; auto with ordered_type.
   { intros; split; intros.
-    eapply Mem.alloc_can_access_block_other_inj_2; eauto. xomega.
+    eapply Mem.alloc_can_access_block_other_inj_2; eauto. extlia.
     eapply Mem.alloc_can_access_block_other_inj_1; eauto. }
   auto. auto. auto. eauto. auto.
   rewrite H6. apply agree_regs_init_regs. eauto. auto. inv H1; auto. congruence. auto.
@@ -1536,13 +1462,8 @@
   eapply Mem.perm_alloc_2; eauto. inv H1; extlia.
   intros; red; intros. exploit Mem.perm_alloc_inv. eexact H. eauto.
   destruct (eq_block b stk); intros.
-<<<<<<< HEAD
-  subst. rewrite D in H10; inv H10. inv H1; xomega.
+  subst. rewrite D in H10; inv H10. inv H1; extlia.
   rewrite E in H10; auto. eelim Mem.fresh_block_alloc. eexact A. eapply Mem.mi_mappedblocks; eauto.
-=======
-  subst. rewrite D in H9; inv H9. inv H1; extlia.
-  rewrite E in H9; auto. eelim Mem.fresh_block_alloc. eexact A. eapply Mem.mi_mappedblocks; eauto.
->>>>>>> db8a63f2
   auto.
   intros. exploit Mem.perm_alloc_inv; eauto. rewrite dec_eq_true. lia.
 
@@ -1576,15 +1497,9 @@
   econstructor.
   eapply match_stacks_inside_alloc_left; eauto.
   eapply match_stacks_inside_invariant; eauto.
-<<<<<<< HEAD
   reflexivity.
-  omega.
-
+  lia.
   eauto. eauto. auto.
-=======
-  lia.
-  eauto. auto.
->>>>>>> db8a63f2
   apply agree_regs_incr with F; auto.
   auto. auto. auto. auto.
   rewrite H2. eapply range_private_alloc_left; eauto.
@@ -1607,12 +1522,8 @@
     eapply match_stacks_extcall with (F1 := F) (F2 := F1) (m1 := m) (m1' := m'0); eauto.
     intros; eapply external_call_max_perm; eauto.
     intros; eapply external_call_max_perm; eauto.
-<<<<<<< HEAD
     intros; eapply external_call_can_access_block; eauto.
-    xomega.
-=======
     extlia.
->>>>>>> db8a63f2
     eapply external_call_nextblock; eauto.
     auto. auto.
 
@@ -1641,30 +1552,21 @@
   eapply match_stacks_inside_set_reg; eauto.
   eauto. eauto. auto.
   apply agree_set_reg; auto.
-<<<<<<< HEAD
   auto. auto. auto. auto.
-  red; intros. destruct (zlt ofs (dstk ctx)). apply PAD; omega. apply PRIV; omega.
-=======
-  auto. auto. auto.
-  red; intros. destruct (zlt ofs (dstk ctx)). apply PAD; lia. apply PRIV; lia.
->>>>>>> db8a63f2
+  red; intros. destruct (zlt ofs (dstk ctx)). apply PAD; omega. apply PRIV; lia.
   auto. auto.
 
 - (* return from inlined function *)
   inv MS0; try congruence. rewrite RET0 in RET; inv RET.
   unfold inline_return in AT.
   assert (PRIV': range_private F m m' sp' (dstk ctx' + mstk ctx') f'.(fn_stacksize)).
-<<<<<<< HEAD
-    red; intros. destruct (zlt ofs (dstk ctx)). apply PAD. omega. apply PRIV. omega.
+    red; intros. destruct (zlt ofs (dstk ctx)). apply PAD. lia. apply PRIV. lia.
   assert (t = E0). { rewrite SAMECOMP in EV. pose proof return_trace_intra as G.
                      assert  (Genv.type_of_call ge (comp_of f') (comp_of f') <> Genv.CrossCompartmentCall) by
                        (unfold Genv.type_of_call; now rewrite Pos.eqb_refl).
                      specialize (G _ _ _ (comp_of f') (comp_of f') vres ty H).
                      now inv EV; inv G. }
   subst t.
-=======
-    red; intros. destruct (zlt ofs (dstk ctx)). apply PAD. lia. apply PRIV. lia.
->>>>>>> db8a63f2
   destruct or.
 + (* with a result *)
   left; econstructor; split.
