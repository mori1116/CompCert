(* *********************************************************************)
(*                                                                     *)
(*              The Compcert verified compiler                         *)
(*                                                                     *)
(*          Xavier Leroy, INRIA Paris-Rocquencourt                     *)
(*                                                                     *)
(*  Copyright Institut National de Recherche en Informatique et en     *)
(*  Automatique.  All rights reserved.  This file is distributed       *)
(*  under the terms of the INRIA Non-Commercial License Agreement.     *)
(*                                                                     *)
(* *********************************************************************)

Require Import FunInd.
Require Import Coqlib Maps Integers Floats Lattice Kildall.
Require Import Compopts AST Linking.
Require Import Values Memory Globalenvs Builtins Events.
Require Import Registers Op RTL.
Require Import ValueDomain ValueAOp Liveness.

(** * The dataflow analysis *)

Definition areg (ae: aenv) (r: reg) : aval := AE.get r ae.

Definition aregs (ae: aenv) (rl: list reg) : list aval := List.map (areg ae) rl.

(** Analysis of function calls.  We treat specially the case where
  neither the arguments nor the global variables point within the
  stack frame of the current function.  In this case, no pointer
  within the stack frame escapes during the call. *)

Definition mafter_public_call : amem := mtop.

Definition mafter_private_call (am_before: amem) : amem :=
  {| am_stack := am_before.(am_stack);
     am_glob := PTree.empty _;
     am_nonstack := Nonstack;
     am_top := plub (ab_summary (am_stack am_before)) Nonstack |}.

Definition analyze_call (am: amem) (aargs: list aval) :=
  if pincl am.(am_nonstack) Nonstack
  && forallb (fun av => vpincl av Nonstack) aargs
  then (Ifptr Nonstack, mafter_private_call am)
  else (Vtop, mafter_public_call).

Definition transfer_call (ae: aenv) (am: amem) (args: list reg) (res: reg) :=
  let (av, am') := analyze_call am (aregs ae args) in
  VA.State (AE.set res av ae) am'.

(** Analysis of builtins. *)

Fixpoint abuiltin_arg (ae: aenv) (am: amem) (rm: romem) (ba: builtin_arg reg) : aval :=
  match ba with
  | BA r => areg ae r
  | BA_int n => I n
  | BA_long n => L n
  | BA_float n => F n
  | BA_single n => FS n
  | BA_loadstack chunk ofs => loadv chunk rm am (Ptr (Stk ofs))
  | BA_addrstack ofs => Ptr (Stk ofs)
  | BA_loadglobal chunk id ofs => loadv chunk rm am (Ptr (Gl id ofs))
  | BA_addrglobal id ofs => Ptr (Gl id ofs)
  | BA_splitlong hi lo => longofwords (abuiltin_arg ae am rm hi) (abuiltin_arg ae am rm lo)
  | BA_addptr ba1 ba2 =>
      let v1 := abuiltin_arg ae am rm ba1 in
      let v2 := abuiltin_arg ae am rm ba2 in
      if Archi.ptr64 then addl v1 v2 else add v1 v2
  end.

Definition set_builtin_res (br: builtin_res reg) (av: aval) (ae: aenv) : aenv :=
  match br with
  | BR r => AE.set r av ae
  | _ => ae
  end.

Definition transfer_builtin_default
              (ae: aenv) (am: amem) (rm: romem)
              (args: list (builtin_arg reg)) (res: builtin_res reg) :=
  let (av, am') := analyze_call am (map (abuiltin_arg ae am rm) args) in
  VA.State (set_builtin_res res av ae) am'.

Definition eval_static_builtin_function
              (ae: aenv) (am: amem) (rm: romem)
              (bf: builtin_function) (args: list (builtin_arg reg)) :=
  match builtin_function_sem bf
                 (map val_of_aval (map (abuiltin_arg ae am rm) args)) with
  | Some v => aval_of_val v
  | None => None
  end.

Definition transfer_builtin
              (ae: aenv) (am: amem) (rm: romem) (ef: external_function)
              (args: list (builtin_arg reg)) (res: builtin_res reg) :=
  match ef, args with
  | EF_vload chunk, addr :: nil =>
      let aaddr := abuiltin_arg ae am rm addr in
      let a :=
        if va_strict tt
        then vlub (loadv chunk rm am aaddr) (vnormalize chunk (Ifptr Glob))
        else vnormalize chunk Vtop in
      VA.State (set_builtin_res res a ae) am
  | EF_vstore chunk, addr :: v :: nil =>
      let aaddr := abuiltin_arg ae am rm addr in
      let av := abuiltin_arg ae am rm v in
      let am' := storev chunk am aaddr av in
      VA.State (set_builtin_res res ntop ae) (mlub am am')
  | EF_memcpy sz al, dst :: src :: nil =>
      let adst := abuiltin_arg ae am rm dst in
      let asrc := abuiltin_arg ae am rm src in
      let p := loadbytes am rm (aptr_of_aval asrc) in
      let am' := storebytes am (aptr_of_aval adst) sz p in
      VA.State (set_builtin_res res ntop ae) am'
  | (EF_annot _ _ _ | EF_debug _ _ _), _ =>
      VA.State (set_builtin_res res ntop ae) am
  | EF_annot_val _ _ _, v :: nil =>
      let av := abuiltin_arg ae am rm v in
      VA.State (set_builtin_res res av ae) am
  | EF_builtin name sg, _ =>
      match lookup_builtin_function name sg with
      | Some bf => 
          match eval_static_builtin_function ae am rm bf args with
          | Some av => VA.State (set_builtin_res res av ae) am
          | None => transfer_builtin_default ae am rm args res
          end
      | None => transfer_builtin_default ae am rm args res
      end
  | _, _ =>
      transfer_builtin_default ae am rm args res
  end.

(** The transfer function for one instruction.  Given the abstract state
  "before" the instruction, computes the abstract state "after". *)

Definition transfer (f: function) (rm: romem) (pc: node) (ae: aenv) (am: amem) : VA.t :=
  match f.(fn_code)!pc with
  | None =>
      VA.Bot
  | Some(Inop s) =>
      VA.State ae am
  | Some(Iop op args res s) =>
      let a := eval_static_operation op (aregs ae args) in
      VA.State (AE.set res a ae) am
  | Some(Iload chunk addr args dst s) =>
      let a := loadv chunk rm am (eval_static_addressing addr (aregs ae args)) in
      VA.State (AE.set dst a ae) am
  | Some(Istore chunk addr args src s) =>
      let am' := storev chunk am (eval_static_addressing addr (aregs ae args)) (areg ae src) in
      VA.State ae am'
  | Some(Icall sig ros args res s) =>
      transfer_call ae am args res
  | Some(Itailcall sig ros args) =>
      VA.Bot
  | Some(Ibuiltin ef args res s) =>
      transfer_builtin ae am rm ef args res
  | Some(Icond cond args s1 s2) =>
      VA.State ae am
  | Some(Ijumptable arg tbl) =>
      VA.State ae am
  | Some(Ireturn arg) =>
      VA.Bot
  end.

(** A wrapper on [transfer] that removes information associated with
  dead registers, so as to reduce the sizes of abstract states. *)

Definition transfer' (f: function) (lastuses: PTree.t (list reg)) (rm: romem)
                     (pc: node) (before: VA.t) : VA.t :=
  match before with
  | VA.Bot => VA.Bot
  | VA.State ae am =>
      match transfer f rm pc ae am with
      | VA.Bot => VA.Bot
      | VA.State ae' am' =>
          let ae'' :=
            match lastuses!pc with
            | None => ae'
            | Some regs => eforget regs ae'
            end in
          VA.State ae'' am'
     end
  end.

(** The forward dataflow analysis. *)

Module DS := Dataflow_Solver(VA)(NodeSetForward).

Definition mfunction_entry :=
  {| am_stack := ablock_init Pbot;
     am_glob := PTree.empty _;
     am_nonstack := Nonstack;
     am_top := Nonstack |}.

Definition analyze (rm: romem) (f: function): PMap.t VA.t :=
  let lu := Liveness.last_uses f in
  let entry := VA.State (einit_regs f.(fn_params)) mfunction_entry in
  match DS.fixpoint f.(fn_code) successors_instr (transfer' f lu rm)
                    f.(fn_entrypoint) entry with
  | None => PMap.init (VA.State AE.top mtop)
  | Some res => res
  end.

(** Constructing the approximation of read-only globals *)

Definition store_init_data (ab: ablock) (p: Z) (id: init_data) : ablock :=
  match id with
  | Init_int8 n => ablock_store Mint8unsigned ab p (I n)
  | Init_int16 n => ablock_store Mint16unsigned ab p (I n)
  | Init_int32 n => ablock_store Mint32 ab p (I n)
  | Init_int64 n => ablock_store Mint64 ab p (L n)
  | Init_float32 n => ablock_store Mfloat32 ab p
                        (if propagate_float_constants tt then FS n else ntop)
  | Init_float64 n => ablock_store Mfloat64 ab p
                        (if propagate_float_constants tt then F n else ntop)
  | Init_addrof symb ofs => ablock_store Mptr ab p (Ptr (Gl symb ofs))
  | Init_space n => ab
  end.

Fixpoint store_init_data_list (ab: ablock) (p: Z) (idl: list init_data)
                              {struct idl}: ablock :=
  match idl with
  | nil => ab
  | id :: idl' => store_init_data_list (store_init_data ab p id) (p + init_data_size id) idl'
  end.

(** When CompCert is used in separate compilation mode, the [gvar_init]
  initializer attached to a readonly global variable may not correspond
  to the actual initial value of this global.  This occurs in two cases:
- an [extern const] variable, which is represented by [gvar_init = nil];
- a [const] variable without an explicit initializer, which is treated
  by the linker as a "common" symbol, and is represented by
  [gvar_init = Init_space sz :: nil].

In both cases, the variable can be defined and initialized in another
compilation unit which is later linked with the current compilation unit. *)

Definition definitive_initializer (init: list init_data) : bool :=
  match init with
  | nil => false
  | Init_space _ :: nil => false
  | _ => true
  end.

Definition alloc_global (rm: romem) (idg: ident * globdef fundef unit): romem :=
  match idg with
  | (id, Gfun f) =>
      PTree.remove id rm
  | (id, Gvar v) =>
      if v.(gvar_readonly) && negb v.(gvar_volatile) && definitive_initializer v.(gvar_init)
      then PTree.set id (store_init_data_list (ablock_init Pbot) 0 v.(gvar_init)) rm
      else PTree.remove id rm
  end.

Definition romem_for (p: program) : romem :=
  List.fold_left alloc_global p.(prog_defs) (PTree.empty _).

(** * Soundness proof *)

(** Properties of the dataflow solution. *)

Lemma analyze_entrypoint:
  forall rm f vl m bc,
  (forall v, In v vl -> vmatch bc v (Ifptr Nonstack)) ->
  mmatch bc m mfunction_entry ->
  exists ae am,
     (analyze rm f)!!(fn_entrypoint f) = VA.State ae am
  /\ ematch bc (init_regs vl (fn_params f)) ae
  /\ mmatch bc m am.
Proof.
  intros.
  unfold analyze.
  set (lu := Liveness.last_uses f).
  set (entry := VA.State (einit_regs f.(fn_params)) mfunction_entry).
  destruct (DS.fixpoint (fn_code f) successors_instr (transfer' f lu rm)
                        (fn_entrypoint f) entry) as [res|] eqn:FIX.
- assert (A: VA.ge res!!(fn_entrypoint f) entry) by (eapply DS.fixpoint_entry; eauto).
  destruct (res!!(fn_entrypoint f)) as [ | ae am ]; simpl in A. contradiction.
  destruct A as [A1 A2].
  exists ae, am.
  split. auto.
  split. eapply ematch_ge; eauto. apply ematch_init; auto.
  auto.
- exists AE.top, mtop.
  split. apply PMap.gi.
  split. apply ematch_ge with (einit_regs (fn_params f)).
  apply ematch_init; auto. apply AE.ge_top.
  eapply mmatch_top'; eauto.
Qed.

Lemma analyze_successor:
  forall f n ae am instr s rm ae' am',
  (analyze rm f)!!n = VA.State ae am ->
  f.(fn_code)!n = Some instr ->
  In s (successors_instr instr) ->
  transfer f rm n ae am = VA.State ae' am' ->
  VA.ge (analyze rm f)!!s (transfer f rm n ae am).
Proof.
  unfold analyze; intros.
  set (lu := Liveness.last_uses f) in *.
  set (entry := VA.State (einit_regs f.(fn_params)) mfunction_entry) in *.
  destruct (DS.fixpoint (fn_code f) successors_instr (transfer' f lu rm)
                        (fn_entrypoint f) entry) as [res|] eqn:FIX.
- assert (A: VA.ge res!!s (transfer' f lu rm n res#n)).
  { eapply DS.fixpoint_solution; eauto with coqlib.
    intros. unfold transfer'. simpl. auto. }
  rewrite H in A. unfold transfer' in A. rewrite H2 in A. rewrite H2.
  destruct lu!n.
  eapply VA.ge_trans. eauto. split; auto. apply eforget_ge.
  auto.
- rewrite H2. rewrite PMap.gi. split; intros. apply AE.ge_top. eapply mmatch_top'; eauto.
Qed.

Lemma analyze_succ:
  forall e m rm f n ae am instr s ae' am' bc,
  (analyze rm f)!!n = VA.State ae am ->
  f.(fn_code)!n = Some instr ->
  In s (successors_instr instr) ->
  transfer f rm n ae am = VA.State ae' am' ->
  ematch bc e ae' ->
  mmatch bc m am' ->
  exists ae'' am'',
     (analyze rm f)!!s = VA.State ae'' am''
  /\ ematch bc e ae''
  /\ mmatch bc m am''.
Proof.
  intros. exploit analyze_successor; eauto. rewrite H2.
  destruct (analyze rm f)#s as [ | ae'' am'']; simpl; try tauto. intros [A B].
  exists ae'', am''.
  split. auto.
  split. eapply ematch_ge; eauto. eauto.
Qed.

(** ** Analysis of registers and builtin arguments *)

Lemma areg_sound:
  forall bc e ae r, ematch bc e ae -> vmatch bc (e#r) (areg ae r).
Proof.
  intros. apply H.
Qed.

Lemma aregs_sound:
  forall bc e ae rl, ematch bc e ae -> list_forall2 (vmatch bc) (e##rl) (aregs ae rl).
Proof.
  induction rl; simpl; intros. constructor. constructor; [apply areg_sound|]; auto.
Qed.

Global Hint Resolve areg_sound aregs_sound: va.

Lemma abuiltin_arg_sound:
  forall bc ge rs sp m ae rm am,
  ematch bc rs ae ->
  romatch bc m rm ->
  mmatch bc m am ->
  genv_match bc ge ->
  bc sp = BCstack ->
  forall a v,
  eval_builtin_arg ge (fun r => rs#r) (Vptr sp Ptrofs.zero) m a v ->
  vmatch bc v (abuiltin_arg ae am rm a).
Proof.
  intros until am; intros EM RM MM GM SP.
  induction 1; simpl; eauto with va.
- eapply loadv_sound; eauto. simpl. rewrite Ptrofs.add_zero_l. auto with va.
- simpl. rewrite Ptrofs.add_zero_l. auto with va.
- eapply loadv_sound; eauto. apply symbol_address_sound; auto.
- apply symbol_address_sound; auto.
- destruct Archi.ptr64; auto with va.
Qed.

Lemma abuiltin_args_sound:
  forall bc ge rs sp m ae rm am,
  ematch bc rs ae ->
  romatch bc m rm ->
  mmatch bc m am ->
  genv_match bc ge ->
  bc sp = BCstack ->
  forall al vl,
  eval_builtin_args ge (fun r => rs#r) (Vptr sp Ptrofs.zero) m al vl ->
  list_forall2 (vmatch bc) vl (map (abuiltin_arg ae am rm) al).
Proof.
  intros until am; intros EM RM MM GM SP.
  induction 1; simpl.
- constructor.
- constructor; auto. eapply abuiltin_arg_sound; eauto.
Qed.

Lemma set_builtin_res_sound:
  forall bc rs ae v av res,
  ematch bc rs ae ->
  vmatch bc v av ->
  ematch bc (regmap_setres res v rs) (set_builtin_res res av ae).
Proof.
  intros. destruct res; simpl; auto. apply ematch_update; auto.
Qed.

Lemma eval_static_builtin_function_sound:
  forall bc ge rs sp m ae rm am (bf: builtin_function) al vl v va,
  ematch bc rs ae ->
  romatch bc m rm ->
  mmatch bc m am ->
  genv_match bc ge ->
  bc sp = BCstack ->
  eval_builtin_args ge (fun r => rs#r) (Vptr sp Ptrofs.zero) m al vl ->
  eval_static_builtin_function ae am rm bf al = Some va ->
  builtin_function_sem bf vl = Some v ->
  vmatch bc v va.
Proof.
  unfold eval_static_builtin_function; intros.
  exploit abuiltin_args_sound; eauto. 
  set (vla := map (abuiltin_arg ae am rm) al) in *. intros VMA.
  destruct (builtin_function_sem bf (map val_of_aval vla)) as [v0|] eqn:A; try discriminate.
  assert (LD: Val.lessdef v0 v).
  { apply val_inject_lessdef.
    exploit (bs_inject _ (builtin_function_sem bf)). 
    apply val_inject_list_lessdef. eapply list_val_of_aval_sound; eauto.
    rewrite A, H6; simpl. auto.
  }
  inv LD. apply aval_of_val_sound; auto. discriminate.
Qed.

(** ** Constructing block classifications *)

Definition bc_nostack (bc: block_classification) : Prop :=
  forall b, bc b <> BCstack.

Section NOSTACK.

Variable bc: block_classification.
Hypothesis NOSTACK: bc_nostack bc.

Lemma pmatch_no_stack: forall b ofs p, pmatch bc b ofs p -> pmatch bc b ofs Nonstack.
Proof.
  intros. inv H; constructor; congruence.
Qed.

Lemma vmatch_no_stack: forall v x, vmatch bc v x -> vmatch bc v (Ifptr Nonstack).
Proof.
  induction 1; constructor; auto; eapply pmatch_no_stack; eauto.
Qed.

Lemma smatch_no_stack: forall m b p, smatch bc m b p -> smatch bc m b Nonstack.
Proof.
  intros. destruct H as [A B]. split; intros.
  eapply vmatch_no_stack; eauto.
  eapply pmatch_no_stack; eauto.
Qed.

Lemma mmatch_no_stack: forall m am astk,
  mmatch bc m am -> mmatch bc m {| am_stack := astk; am_glob := PTree.empty _; am_nonstack := Nonstack; am_top := Nonstack |}.
Proof.
  intros. destruct H. constructor; simpl; intros.
- elim (NOSTACK b); auto.
- rewrite PTree.gempty in H0; discriminate.
- eapply smatch_no_stack; eauto.
- eapply smatch_no_stack; eauto.
- auto.
Qed.

End NOSTACK.

(** ** Construction 1: allocating the stack frame at function entry *)

Ltac splitall := repeat (match goal with |- _ /\ _ => split end).

Theorem allocate_stack:
  forall m c sz m' sp bc ge rm am,
  Mem.alloc m c 0 sz = (m', sp) ->
  genv_match bc ge ->
  romatch bc m rm ->
  mmatch bc m am ->
  bc_nostack bc ->
  exists bc',
     bc_incr bc bc'
  /\ bc' sp = BCstack
  /\ genv_match bc' ge
  /\ romatch bc' m' rm
  /\ mmatch bc' m' mfunction_entry
  /\ (forall b, Plt b sp -> bc' b = bc b)
  /\ (forall v x, vmatch bc v x -> vmatch bc' v (Ifptr Nonstack)).
Proof.
  intros until am; intros ALLOC GENV RO MM NOSTACK.
  exploit Mem.nextblock_alloc; eauto. intros NB.
  exploit Mem.alloc_result; eauto. intros SP.
  assert (SPINVALID: bc sp = BCinvalid).
  { rewrite SP. eapply bc_below_invalid. apply Plt_strict. eapply mmatch_below; eauto. }
(* Part 1: constructing bc' *)
  set (f := fun b => if eq_block b sp then BCstack else bc b).
  assert (F_stack: forall b1 b2, f b1 = BCstack -> f b2 = BCstack -> b1 = b2).
  {
    assert (forall b, f b = BCstack -> b = sp).
    { unfold f; intros. destruct (eq_block b sp); auto. eelim NOSTACK; eauto. }
    intros. transitivity sp; auto. symmetry; auto.
  }
  assert (F_glob: forall b1 b2 id, f b1 = BCglob id -> f b2 = BCglob id -> b1 = b2).
  {
    assert (forall b id, f b = BCglob id -> bc b = BCglob id).
    { unfold f; intros. destruct (eq_block b sp). congruence. auto. }
    intros. eapply (bc_glob bc); eauto.
  }
  set (bc' := BC f F_stack F_glob). unfold f in bc'.
  assert (BC'EQ: forall b, bc b <> BCinvalid -> bc' b = bc b).
  { intros; simpl. apply dec_eq_false. congruence. }
  assert (INCR: bc_incr bc bc').
  { red; simpl; intros. apply BC'EQ; auto. }
(* Part 2: invariance properties *)
  assert (SM: forall b p, bc b <> BCinvalid -> smatch bc m b p -> smatch bc' m' b Nonstack).
  {
    intros.
    apply smatch_incr with bc; auto.
    apply smatch_inv with m.
    apply smatch_no_stack with p; auto.
    intros. eapply Mem.loadbytes_alloc_unchanged; eauto. eapply mmatch_below; eauto.
  }
  assert (SMSTACK: smatch bc' m' sp Pbot).
  {
    split; intros.
    exploit Mem.load_alloc_same; eauto. intros EQ. subst v. constructor.
    exploit Mem.loadbytes_alloc_same; eauto with coqlib. congruence.
  }
(* Conclusions *)
  exists bc'; splitall.
- (* incr *)
  assumption.
- (* sp is BCstack *)
  simpl; apply dec_eq_true.
- (* genv match *)
  eapply genv_match_exten; eauto.
  simpl; intros. destruct (eq_block b sp); intuition congruence.
  simpl; intros. destruct (eq_block b sp); congruence.
- (* romatch *)
  apply romatch_exten with bc.
  eapply romatch_alloc; eauto. eapply mmatch_below; eauto.
  simpl; intros. destruct (eq_block b sp); intuition.
- (* mmatch *)
  constructor; simpl; intros.
  + (* stack *)
    apply ablock_init_sound. destruct (eq_block b sp).
    subst b. apply SMSTACK.
    elim (NOSTACK b); auto.
  + (* globals *)
    rewrite PTree.gempty in H0; discriminate.
  + (* nonstack *)
    destruct (eq_block b sp). congruence. eapply SM; auto. eapply mmatch_nonstack; eauto.
  + (* top *)
    destruct (eq_block b sp).
    subst b. apply smatch_ge with Pbot. apply SMSTACK. constructor.
    eapply SM; auto. eapply mmatch_top; eauto.
  + (* below *)
    red; simpl; intros. rewrite NB. destruct (eq_block b sp).
    subst b; rewrite SP; extlia.
    exploit mmatch_below; eauto. extlia.
- (* unchanged *)
  simpl; intros. apply dec_eq_false. apply Plt_ne. auto.
- (* values *)
  intros. apply vmatch_incr with bc; auto. eapply vmatch_no_stack; eauto.
Qed.

(** Construction 2: turn the stack into an "other" block, at public calls or function returns *)

Theorem anonymize_stack:
  forall m sp bc ge rm am,
  genv_match bc ge ->
  romatch bc m rm ->
  mmatch bc m am ->
  bc sp = BCstack ->
  exists bc',
     bc_nostack bc'
  /\ bc' sp = BCother
  /\ (forall b, b <> sp -> bc' b = bc b)
  /\ (forall v x, vmatch bc v x -> vmatch bc' v Vtop)
  /\ genv_match bc' ge
  /\ romatch bc' m rm
  /\ mmatch bc' m mtop.
Proof.
  intros until am; intros GENV RO MM SP.
(* Part 1: constructing bc' *)
  set (f := fun b => if eq_block b sp then BCother else bc b).
  assert (F_stack: forall b1 b2, f b1 = BCstack -> f b2 = BCstack -> b1 = b2).
  {
    unfold f; intros.
    destruct (eq_block b1 sp); try discriminate.
    destruct (eq_block b2 sp); try discriminate.
    eapply bc_stack; eauto.
  }
  assert (F_glob: forall b1 b2 id, f b1 = BCglob id -> f b2 = BCglob id -> b1 = b2).
  {
    unfold f; intros.
    destruct (eq_block b1 sp); try discriminate.
    destruct (eq_block b2 sp); try discriminate.
    eapply bc_glob; eauto.
  }
  set (bc' := BC f F_stack F_glob). unfold f in bc'.

(* Part 2: matching wrt bc' *)
  assert (PM: forall b ofs p, pmatch bc b ofs p -> pmatch bc' b ofs Ptop).
  {
    intros. assert (pmatch bc b ofs Ptop) by (eapply pmatch_top'; eauto).
    inv H0. constructor; simpl. destruct (eq_block b sp); congruence.
  }
  assert (VM: forall v x, vmatch bc v x -> vmatch bc' v Vtop).
  {
    induction 1; constructor; eauto.
  }
  assert (SM: forall b p, smatch bc m b p -> smatch bc' m b Ptop).
  {
    intros. destruct H as [S1 S2]. split; intros.
    eapply VM. eapply S1; eauto.
    eapply PM. eapply S2; eauto.
  }
(* Conclusions *)
  exists bc'; splitall.
- (* nostack *)
  red; simpl; intros. destruct (eq_block b sp). congruence.
  red; intros. elim n. eapply bc_stack; eauto.
- (* bc' sp is BCother *)
  simpl; apply dec_eq_true.
- (* other blocks *)
  intros; simpl; apply dec_eq_false; auto.
- (* values *)
  auto.
- (* genv *)
  apply genv_match_exten with bc; auto.
  simpl; intros. destruct (eq_block b sp); intuition congruence.
  simpl; intros. destruct (eq_block b sp); auto.
- (* romatch *)
  apply romatch_exten with bc; auto.
  simpl; intros. destruct (eq_block b sp); intuition.
- (* mmatch top *)
  constructor; simpl; intros.
  + destruct (eq_block b sp). congruence. elim n. eapply bc_stack; eauto.
  + rewrite PTree.gempty in H0; discriminate.
  + destruct (eq_block b sp).
    subst b. eapply SM. eapply mmatch_stack; eauto.
    eapply SM. eapply mmatch_nonstack; eauto.
  + destruct (eq_block b sp).
    subst b. eapply SM. eapply mmatch_stack; eauto.
    eapply SM. eapply mmatch_top; eauto.
  + red; simpl; intros. destruct (eq_block b sp).
    subst b. eapply mmatch_below; eauto. congruence.
    eapply mmatch_below; eauto.
Qed.

(** Construction 3: turn the stack into an invalid block, at private calls *)

Theorem hide_stack:
  forall m sp bc ge rm am,
  genv_match bc ge ->
  romatch bc m rm ->
  mmatch bc m am ->
  bc sp = BCstack ->
  pge Nonstack am.(am_nonstack) ->
  exists bc',
     bc_nostack bc'
  /\ bc' sp = BCinvalid
  /\ (forall b, b <> sp -> bc' b = bc b)
  /\ (forall v x, vge (Ifptr Nonstack) x -> vmatch bc v x -> vmatch bc' v Vtop)
  /\ genv_match bc' ge
  /\ romatch bc' m rm
  /\ mmatch bc' m mtop.
Proof.
  intros until am; intros GENV RO MM SP NOLEAK.
(* Part 1: constructing bc' *)
  set (f := fun b => if eq_block b sp then BCinvalid else bc b).
  assert (F_stack: forall b1 b2, f b1 = BCstack -> f b2 = BCstack -> b1 = b2).
  {
    unfold f; intros.
    destruct (eq_block b1 sp); try discriminate.
    destruct (eq_block b2 sp); try discriminate.
    eapply bc_stack; eauto.
  }
  assert (F_glob: forall b1 b2 id, f b1 = BCglob id -> f b2 = BCglob id -> b1 = b2).
  {
    unfold f; intros.
    destruct (eq_block b1 sp); try discriminate.
    destruct (eq_block b2 sp); try discriminate.
    eapply bc_glob; eauto.
  }
  set (bc' := BC f F_stack F_glob). unfold f in bc'.

(* Part 2: matching wrt bc' *)
  assert (PM: forall b ofs p, pge Nonstack p -> pmatch bc b ofs p -> pmatch bc' b ofs Ptop).
  {
    intros. assert (pmatch bc b ofs Nonstack) by (eapply pmatch_ge; eauto).
    inv H1. constructor; simpl; destruct (eq_block b sp); congruence.
  }
  assert (VM: forall v x, vge (Ifptr Nonstack) x -> vmatch bc v x -> vmatch bc' v Vtop).
  {
    intros. apply vmatch_ifptr; intros. subst v.
    inv H0; inv H; eapply PM; eauto.
  }
  assert (SM: forall b p, pge Nonstack p -> smatch bc m b p -> smatch bc' m b Ptop).
  {
    intros. destruct H0 as [S1 S2]. split; intros.
    eapply VM with (x := Ifptr p). constructor; auto. eapply S1; eauto.
    eapply PM. eauto. eapply S2; eauto.
  }
(* Conclusions *)
  exists bc'; splitall.
- (* nostack *)
  red; simpl; intros. destruct (eq_block b sp). congruence.
  red; intros. elim n. eapply bc_stack; eauto.
- (* bc' sp is BCinvalid *)
  simpl; apply dec_eq_true.
- (* other blocks *)
  intros; simpl; apply dec_eq_false; auto.
- (* values *)
  auto.
- (* genv *)
  apply genv_match_exten with bc; auto.
  simpl; intros. destruct (eq_block b sp); intuition congruence.
  simpl; intros. destruct (eq_block b sp); congruence.
- (* romatch *)
  apply romatch_exten with bc; auto.
  simpl; intros. destruct (eq_block b sp); intuition.
- (* mmatch top *)
  constructor; simpl; intros.
  + destruct (eq_block b sp). congruence. elim n. eapply bc_stack; eauto.
  + rewrite PTree.gempty in H0; discriminate.
  + destruct (eq_block b sp). congruence.
    eapply SM. eauto. eapply mmatch_nonstack; eauto.
  + destruct (eq_block b sp). congruence.
    eapply SM. eauto. eapply mmatch_nonstack; eauto.
    red; intros; elim n. eapply bc_stack; eauto.
  + red; simpl; intros. destruct (eq_block b sp). congruence.
    eapply mmatch_below; eauto.
Qed.

(** Construction 4: restore the stack after a public call *)

Theorem return_from_public_call:
  forall (caller callee: block_classification) bound sp ge e ae v m rm,
  bc_below caller bound ->
  callee sp = BCother ->
  caller sp = BCstack ->
  (forall b, Plt b bound -> b <> sp -> caller b = callee b) ->
  genv_match caller ge ->
  ematch caller e ae ->
  Ple bound (Mem.nextblock m) ->
  vmatch callee v Vtop ->
  romatch callee m rm ->
  mmatch callee m mtop ->
  genv_match callee ge ->
  bc_nostack callee ->
  exists bc,
      vmatch bc v Vtop
   /\ ematch bc e ae
   /\ romatch bc m rm
   /\ mmatch bc m mafter_public_call
   /\ genv_match bc ge
   /\ bc sp = BCstack
   /\ (forall b, Plt b sp -> bc b = caller b).
Proof.
  intros until rm; intros BELOW SP1 SP2 SAME GE1 EM BOUND RESM RM MM GE2 NOSTACK.
(* Constructing bc *)
  set (f := fun b => if eq_block b sp then BCstack else callee b).
  assert (F_stack: forall b1 b2, f b1 = BCstack -> f b2 = BCstack -> b1 = b2).
  {
    assert (forall b, f b = BCstack -> b = sp).
    { unfold f; intros. destruct (eq_block b sp); auto. eelim NOSTACK; eauto. }
    intros. transitivity sp; auto. symmetry; auto.
  }
  assert (F_glob: forall b1 b2 id, f b1 = BCglob id -> f b2 = BCglob id -> b1 = b2).
  {
    assert (forall b id, f b = BCglob id -> callee b = BCglob id).
    { unfold f; intros. destruct (eq_block b sp). congruence. auto. }
    intros. eapply (bc_glob callee); eauto.
  }
  set (bc := BC f F_stack F_glob). unfold f in bc.
  assert (INCR: bc_incr caller bc).
  {
    red; simpl; intros. destruct (eq_block b sp). congruence.
    symmetry; apply SAME; auto.
  }
(* Invariance properties *)
  assert (PM: forall b ofs p, pmatch callee b ofs p -> pmatch bc b ofs Ptop).
  {
    intros. assert (pmatch callee b ofs Ptop) by (eapply pmatch_top'; eauto).
    inv H0. constructor; simpl. destruct (eq_block b sp); congruence.
  }
  assert (VM: forall v x, vmatch callee v x -> vmatch bc v Vtop).
  {
    intros. assert (vmatch callee v0 Vtop) by (eapply vmatch_top; eauto).
    inv H0; constructor; eauto.
  }
  assert (SM: forall b p, smatch callee m b p -> smatch bc m b Ptop).
  {
    intros. destruct H; split; intros. eapply VM; eauto. eapply PM; eauto.
  }
(* Conclusions *)
  exists bc; splitall.
- (* result value *)
  eapply VM; eauto.
- (* environment *)
  eapply ematch_incr; eauto.
- (* romem *)
  apply romatch_exten with callee; auto.
  intros; simpl. destruct (eq_block b sp); intuition.
- (* mmatch *)
  constructor; simpl; intros.
  + (* stack *)
    apply ablock_init_sound. destruct (eq_block b sp).
    subst b. eapply SM. eapply mmatch_nonstack; eauto. congruence.
    elim (NOSTACK b); auto.
  + (* globals *)
    rewrite PTree.gempty in H0; discriminate.
  + (* nonstack *)
    destruct (eq_block b sp). congruence. eapply SM; auto. eapply mmatch_nonstack; eauto.
  + (* top *)
    eapply SM. eapply mmatch_top; eauto.
    destruct (eq_block b sp); congruence.
  + (* below *)
    red; simpl; intros. destruct (eq_block b sp).
    subst b. eapply mmatch_below; eauto. congruence.
    eapply mmatch_below; eauto.
- (* genv *)
  eapply genv_match_exten with caller; eauto.
  simpl; intros. destruct (eq_block b sp). intuition congruence.
  split; intros. rewrite SAME in H by eauto with va. auto.
  apply <- (proj1 GE2) in H. apply (proj1 GE1) in H. auto.
  simpl; intros. destruct (eq_block b sp). congruence.
  rewrite <- SAME; eauto with va.
- (* sp *)
  simpl. apply dec_eq_true.
- (* unchanged *)
  simpl; intros. destruct (eq_block b sp). congruence.
  symmetry. apply SAME; auto. eapply Plt_trans. eauto. apply BELOW. congruence.
Qed.

(** Construction 5: restore the stack after a private call *)

Theorem return_from_private_call:
  forall (caller callee: block_classification) bound sp ge e ae v m rm am,
  bc_below caller bound ->
  callee sp = BCinvalid ->
  caller sp = BCstack ->
  (forall b, Plt b bound -> b <> sp -> caller b = callee b) ->
  genv_match caller ge ->
  ematch caller e ae ->
  bmatch caller m sp am.(am_stack) ->
  Ple bound (Mem.nextblock m) ->
  vmatch callee v Vtop ->
  romatch callee m rm ->
  mmatch callee m mtop ->
  genv_match callee ge ->
  bc_nostack callee ->
  exists bc,
      vmatch bc v (Ifptr Nonstack)
   /\ ematch bc e ae
   /\ romatch bc m rm
   /\ mmatch bc m (mafter_private_call am)
   /\ genv_match bc ge
   /\ bc sp = BCstack
   /\ (forall b, Plt b sp -> bc b = caller b).
Proof.
  intros until am; intros BELOW SP1 SP2 SAME GE1 EM CONTENTS BOUND RESM RM MM GE2 NOSTACK.
(* Constructing bc *)
  set (f := fun b => if eq_block b sp then BCstack else callee b).
  assert (F_stack: forall b1 b2, f b1 = BCstack -> f b2 = BCstack -> b1 = b2).
  {
    assert (forall b, f b = BCstack -> b = sp).
    { unfold f; intros. destruct (eq_block b sp); auto. eelim NOSTACK; eauto. }
    intros. transitivity sp; auto. symmetry; auto.
  }
  assert (F_glob: forall b1 b2 id, f b1 = BCglob id -> f b2 = BCglob id -> b1 = b2).
  {
    assert (forall b id, f b = BCglob id -> callee b = BCglob id).
    { unfold f; intros. destruct (eq_block b sp). congruence. auto. }
    intros. eapply (bc_glob callee); eauto.
  }
  set (bc := BC f F_stack F_glob). unfold f in bc.
  assert (INCR1: bc_incr caller bc).
  {
    red; simpl; intros. destruct (eq_block b sp). congruence.
    symmetry; apply SAME; auto.
  }
  assert (INCR2: bc_incr callee bc).
  {
    red; simpl; intros. destruct (eq_block b sp). congruence. auto.
  }

(* Invariance properties *)
  assert (PM: forall b ofs p, pmatch callee b ofs p -> pmatch bc b ofs Nonstack).
  {
    intros. assert (pmatch callee b ofs Ptop) by (eapply pmatch_top'; eauto).
    inv H0. constructor; simpl; destruct (eq_block b sp); congruence.
  }
  assert (VM: forall v x, vmatch callee v x -> vmatch bc v (Ifptr Nonstack)).
  {
    intros. assert (vmatch callee v0 Vtop) by (eapply vmatch_top; eauto).
    inv H0; constructor; eauto.
  }
  assert (SM: forall b p, smatch callee m b p -> smatch bc m b Nonstack).
  {
    intros. destruct H; split; intros. eapply VM; eauto. eapply PM; eauto.
  }
  assert (BSTK: bmatch bc m sp (am_stack am)).
  {
    apply bmatch_incr with caller; eauto.
  }
(* Conclusions *)
  exists bc; splitall.
- (* result value *)
  eapply VM; eauto.
- (* environment *)
  eapply ematch_incr; eauto.
- (* romem *)
  apply romatch_exten with callee; auto.
  intros; simpl. destruct (eq_block b sp); intuition.
- (* mmatch *)
  constructor; simpl; intros.
  + (* stack *)
    destruct (eq_block b sp).
    subst b. exact BSTK.
    elim (NOSTACK b); auto.
  + (* globals *)
    rewrite PTree.gempty in H0; discriminate.
  + (* nonstack *)
    destruct (eq_block b sp). congruence. eapply SM; auto. eapply mmatch_nonstack; eauto.
  + (* top *)
    destruct (eq_block b sp).
    subst. apply smatch_ge with (ab_summary (am_stack am)). apply BSTK. apply pge_lub_l.
    apply smatch_ge with Nonstack. eapply SM. eapply mmatch_top; eauto. apply pge_lub_r.
  + (* below *)
    red; simpl; intros. destruct (eq_block b sp).
    subst b. apply Pos.lt_le_trans with bound. apply BELOW. congruence. auto.
    eapply mmatch_below; eauto.
- (* genv *)
  eapply genv_match_exten; eauto.
  simpl; intros. destruct (eq_block b sp); intuition congruence.
  simpl; intros. destruct (eq_block b sp); congruence.
- (* sp *)
  simpl. apply dec_eq_true.
- (* unchanged *)
  simpl; intros. destruct (eq_block b sp). congruence.
  symmetry. apply SAME; auto. eapply Plt_trans. eauto. apply BELOW. congruence.
Qed.

(** Construction 6: external call *)

Theorem external_call_match:
  forall ef (ge: genv) cp vargs m t vres m' bc rm am,
  external_call ef ge cp vargs m t vres m' ->
  genv_match bc ge ->
  (forall v, In v vargs -> vmatch bc v Vtop) ->
  romatch bc m rm ->
  mmatch bc m am ->
  bc_nostack bc ->
  exists bc',
     bc_incr bc bc'
  /\ (forall b, Plt b (Mem.nextblock m) -> bc' b = bc b)
  /\ vmatch bc' vres Vtop
  /\ genv_match bc' ge
  /\ romatch bc' m' rm
  /\ mmatch bc' m' mtop
  /\ bc_nostack bc'
  /\ (forall b ofs n cp,
      Mem.valid_block m b ->
      (* forall OWN : Mem.can_access_block m b cp, *)
      bc b = BCinvalid ->
      Mem.loadbytes m' b ofs n cp = Mem.loadbytes m b ofs n cp).
Proof.
  intros until am; intros EC GENV ARGS RO MM NOSTACK.
  (* Part 1: using ec_mem_inject *)
  exploit (@external_call_mem_inject ef _ _ ge cp vargs m t vres m' (inj_of_bc bc) m vargs).
  apply inj_of_bc_preserves_globals; auto.
  exact EC.
  eapply mmatch_inj; eauto. eapply mmatch_below; eauto.
  revert ARGS. generalize vargs.
  induction vargs0; simpl; intros; constructor.
  eapply vmatch_inj; eauto. auto.
  intros (j' & vres' & m'' & EC' & IRES & IMEM & UNCH1 & UNCH2 & IINCR & ISEP).
  assert (JBELOW: forall b, Plt b (Mem.nextblock m) -> j' b = inj_of_bc bc b).
  {
    intros. destruct (inj_of_bc bc b) as [[b' delta] | ] eqn:EQ.
    eapply IINCR; eauto.
    destruct (j' b) as [[b'' delta'] | ] eqn:EQ'; auto.
    exploit ISEP; eauto. tauto.
  }
  (* Part 2: constructing bc' from j' *)
  set (f := fun b => if plt b (Mem.nextblock m)
                     then bc b
                     else match j' b with None => BCinvalid | Some _ => BCother end).
  assert (F_stack: forall b1 b2, f b1 = BCstack -> f b2 = BCstack -> b1 = b2).
  {
    assert (forall b, f b = BCstack -> bc b = BCstack).
    { unfold f; intros. destruct (plt b (Mem.nextblock m)); auto. destruct (j' b); discriminate. }
    intros. apply (bc_stack bc); auto.
  }
  assert (F_glob: forall b1 b2 id, f b1 = BCglob id -> f b2 = BCglob id -> b1 = b2).
  {
    assert (forall b id, f b = BCglob id -> bc b = BCglob id).
    { unfold f; intros. destruct (plt b (Mem.nextblock m)); auto. destruct (j' b); discriminate. }
    intros. eapply (bc_glob bc); eauto.
  }
  set (bc' := BC f F_stack F_glob). unfold f in bc'.
  assert (INCR: bc_incr bc bc').
  {
    red; simpl; intros. apply pred_dec_true. eapply mmatch_below; eauto.
  }
  assert (BC'INV: forall b, bc' b <> BCinvalid -> exists b' delta, j' b = Some(b', delta)).
  {
    simpl; intros. destruct (plt b (Mem.nextblock m)).
    exists b, 0. rewrite JBELOW by auto. apply inj_of_bc_valid; auto.
    destruct (j' b) as [[b' delta] | ].
    exists b', delta; auto.
    congruence.
  }

  (* Part 3: injection wrt j' implies matching with top wrt bc' *)
  assert (PMTOP: forall b b' delta ofs, j' b = Some (b', delta) -> pmatch bc' b ofs Ptop).
  {
    intros. constructor. simpl; unfold f.
    destruct (plt b (Mem.nextblock m)).
    rewrite JBELOW in H by auto. eapply inj_of_bc_inv; eauto.
    rewrite H; congruence.
  }
  assert (VMTOP: forall v v', Val.inject j' v v' -> vmatch bc' v Vtop).
  {
    intros. inv H; constructor. eapply PMTOP; eauto.
  }
  assert (SMTOP: forall b, bc' b <> BCinvalid -> smatch bc' m' b Ptop).
  {
    intros; split; intros.
  - exploit BC'INV; eauto. intros (b' & delta & J').
    exploit Mem.load_inject. eexact IMEM. eauto. eauto. intros (v' & A & B).
    eapply VMTOP; eauto.
  - exploit BC'INV; eauto. intros (b'' & delta & J').
    exploit Mem.loadbytes_inject. eexact IMEM. eauto. eauto. intros (bytes & A & B).
    inv B. inv H3. inv H7. eapply PMTOP; eauto.
  }
  (* Conclusions *)
  exists bc'; splitall.
- (* incr *)
  exact INCR.
- (* unchanged *)
  simpl; intros. apply pred_dec_true; auto.
- (* vmatch res *)
  eapply VMTOP; eauto.
- (* genv match *)
  apply genv_match_exten with bc; auto.
  simpl; intros; split; intros.
  rewrite pred_dec_true by (eapply mmatch_below; eauto with va). auto.
  destruct (plt b (Mem.nextblock m)). auto. destruct (j' b); congruence.
  simpl; intros. rewrite pred_dec_true by (eapply mmatch_below; eauto with va). auto.
- (* romatch m' *)
  red; simpl; intros. destruct (plt b (Mem.nextblock m)).
  exploit RO; eauto. intros (R & P & Q).
  split; auto.
  split. apply bmatch_incr with bc; auto. apply bmatch_ext with m; auto.
  intros. eapply external_call_readonly with (m2 := m'); eauto.
  intros; red; intros; elim (Q ofs).
  eapply external_call_max_perm with (m2 := m'); eauto.
  destruct (j' b); congruence.
- (* mmatch top *)
  constructor; simpl; intros.
  + apply ablock_init_sound. apply SMTOP. simpl; congruence.
  + rewrite PTree.gempty in H0; discriminate.
  + apply SMTOP; auto.
  + apply SMTOP; auto.
  + red; simpl; intros. destruct (plt b (Mem.nextblock m)).
    eapply Pos.lt_le_trans. eauto. eapply external_call_nextblock; eauto.
    destruct (j' b) as [[bx deltax] | ] eqn:J'.
    eapply Mem.valid_block_inject_1; eauto.
    congruence.
- (* nostack *)
  red; simpl; intros. destruct (plt b (Mem.nextblock m)).
  apply NOSTACK; auto.
  destruct (j' b); congruence.
- (* unmapped blocks are invariant *)
  intros.
  destruct (Mem.can_access_block_dec m b cp0) eqn:e.
  eapply Mem.loadbytes_unchanged_on_1; auto.
  apply UNCH1; auto. intros; red. unfold inj_of_bc; rewrite H0; auto.
  destruct (Mem.can_access_block_dec m' b cp0) eqn:e'.
  eapply Mem.unchanged_on_own in UNCH1; eauto. clear e'. eapply (proj2 UNCH1) in c. contradiction.
  Local Transparent Mem.loadbytes. unfold Mem.loadbytes.
  rewrite e, e'. simpl. rewrite 2!andb_false_r. reflexivity.
  Local Opaque Mem.loadbytes.
Qed.

(** ** Semantic invariant *)

Section SOUNDNESS.

Variable prog: program.
Variable ge: genv.
Let rm := romem_for prog.

Inductive sound_stack: block_classification -> list stackframe -> mem -> block -> Prop :=
  | sound_stack_nil: forall bc m bound,
      sound_stack bc nil m bound
  | sound_stack_public_call:
      forall (bc: block_classification) res ty cp f sp pc e stk m bound bc' bound' ae
        (STK: sound_stack bc' stk m sp)
        (INCR: Ple bound' bound)
        (BELOW: bc_below bc' bound')
        (SP: bc sp = BCother)
        (SP': bc' sp = BCstack)
        (SAME: forall b, Plt b bound' -> b <> sp -> bc b = bc' b)
        (GE: genv_match bc' ge)
        (AN: VA.ge (analyze rm f)!!pc (VA.State (AE.set res Vtop ae) mafter_public_call))
        (EM: ematch bc' e ae)
        (ACC: Mem.can_access_block m sp (Some (comp_of f))),
      sound_stack bc (Stackframe res ty cp f (Vptr sp Ptrofs.zero) pc e :: stk) m bound
  | sound_stack_private_call:
     forall (bc: block_classification) res ty cp f sp pc e stk m bound bc' bound' ae am
        (STK: sound_stack bc' stk m sp)
        (INCR: Ple bound' bound)
        (BELOW: bc_below bc' bound')
        (SP: bc sp = BCinvalid)
        (SP': bc' sp = BCstack)
        (SAME: forall b, Plt b bound' -> b <> sp -> bc b = bc' b)
        (GE: genv_match bc' ge)
        (AN: VA.ge (analyze rm f)!!pc (VA.State (AE.set res (Ifptr Nonstack) ae) (mafter_private_call am)))
        (EM: ematch bc' e ae)
        (ACC: Mem.can_access_block m sp (Some (comp_of f)))
        (CONTENTS: bmatch bc' m sp am.(am_stack)),
      sound_stack bc (Stackframe res ty cp f (Vptr sp Ptrofs.zero) pc e :: stk) m bound.

Inductive sound_state_base: state -> Prop :=
  | sound_regular_state:
      forall s f sp pc e m ae am bc
        (STK: sound_stack bc s m sp)
        (AN: (analyze rm f)!!pc = VA.State ae am)
        (EM: ematch bc e ae)
        (RO: romatch bc m rm)
        (MM: mmatch bc m am)
        (GE: genv_match bc ge)
        (SP: bc sp = BCstack)
        (ACC: Mem.can_access_block m sp (Some (comp_of f))),
      sound_state_base (State s f (Vptr sp Ptrofs.zero) pc e m)
  | sound_call_state:
      forall s fd args m bc
        (STK: sound_stack bc s m (Mem.nextblock m))
        (ARGS: forall v, In v args -> vmatch bc v Vtop)
        (RO: romatch bc m rm)
        (MM: mmatch bc m mtop)
        (GE: genv_match bc ge)
        (NOSTK: bc_nostack bc),
      sound_state_base (Callstate s fd args m)
  | sound_return_state:
      forall s v m bc
        (STK: sound_stack bc s m (Mem.nextblock m))
        (RES: vmatch bc v Vtop)
        (RO: romatch bc m rm)
        (MM: mmatch bc m mtop)
        (GE: genv_match bc ge)
        (NOSTK: bc_nostack bc),
      sound_state_base (Returnstate s v m).

(** Properties of the [sound_stack] invariant on call stacks. *)

Lemma sound_stack_ext:
  forall m' bc stk m bound,
  sound_stack bc stk m bound ->
  (forall b ofs n cp bytes,
       Plt b bound -> bc b = BCinvalid -> n >= 0 ->
       Mem.loadbytes m' b ofs n cp = Some bytes ->
       Mem.loadbytes m b ofs n cp = Some bytes) ->
  (forall b cp,
      Mem.can_access_block m b cp ->
      Mem.can_access_block m' b cp) ->
  sound_stack bc stk m' bound.
Proof.
  induction 1; intros INV INV'.
- constructor.
- assert (Plt sp bound') by eauto with va.
  eapply sound_stack_public_call; eauto. apply IHsound_stack; intros.
<<<<<<< HEAD
  apply INV. xomega. rewrite SAME; auto with ordered_type. xomega. auto. auto.
  apply INV'. auto.
- assert (Plt sp bound') by eauto with va.
  eapply sound_stack_private_call; eauto. apply IHsound_stack; intros.
  apply INV. xomega. rewrite SAME; auto with ordered_type. xomega. auto. auto.
  apply INV'. auto.
  apply bmatch_ext with m; auto. intros. apply INV. xomega. auto. auto. auto.
=======
  apply INV. extlia. rewrite SAME; auto with ordered_type. extlia. auto. auto.
- assert (Plt sp bound') by eauto with va.
  eapply sound_stack_private_call; eauto. apply IHsound_stack; intros.
  apply INV. extlia. rewrite SAME; auto with ordered_type. extlia. auto. auto.
  apply bmatch_ext with m; auto. intros. apply INV. extlia. auto. auto. auto.
>>>>>>> db8a63f2
Qed.

Lemma sound_stack_inv:
  forall m' bc stk m bound,
  sound_stack bc stk m bound ->
  (forall b ofs n cp, Plt b bound -> bc b = BCinvalid -> n >= 0 ->
                 Mem.loadbytes m' b ofs n cp = Mem.loadbytes m b ofs n cp) ->
  (forall b cp,
      Mem.can_access_block m b cp ->
      Mem.can_access_block m' b cp) ->
  sound_stack bc stk m' bound.
Proof.
  intros. eapply sound_stack_ext; eauto. intros. rewrite <- H0; auto.
Qed.

Lemma sound_stack_storev:
  forall chunk m addr v cp m' bc aaddr stk bound,
  Mem.storev chunk m addr v cp = Some m' ->
  vmatch bc addr aaddr ->
  sound_stack bc stk m bound ->
  sound_stack bc stk m' bound.
Proof.
  intros. apply sound_stack_inv with m; auto.
  destruct addr; simpl in H; try discriminate.
  assert (A: pmatch bc b i Ptop).
  { inv H0; eapply pmatch_top'; eauto. }
  inv A.
  intros. eapply Mem.loadbytes_store_other; eauto. left; congruence.
  intros. destruct addr; try discriminate. simpl in H.
  eapply Mem.store_can_access_block_inj in H; eapply H; eauto.
Qed.

Lemma sound_stack_storebytes:
  forall m b ofs bytes cp m' bc aaddr stk bound,
  Mem.storebytes m b (Ptrofs.unsigned ofs) bytes cp = Some m' ->
  vmatch bc (Vptr b ofs) aaddr ->
  sound_stack bc stk m bound ->
  sound_stack bc stk m' bound.
Proof.
  intros. apply sound_stack_inv with m; auto.
  assert (A: pmatch bc b ofs Ptop).
  { inv H0; eapply pmatch_top'; eauto. }
  inv A.
  intros. eapply Mem.loadbytes_storebytes_other; eauto. left; congruence.
  intros. eapply Mem.storebytes_can_access_block_inj_1; eauto.
Qed.

Lemma sound_stack_free:
  forall m b lo hi cp m' bc stk bound,
  Mem.free m b lo hi cp = Some m' ->
  sound_stack bc stk m bound ->
  sound_stack bc stk m' bound.
Proof.
  intros. eapply sound_stack_ext; eauto. intros.
  eapply Mem.loadbytes_free_2; eauto.
  intros. eapply Mem.free_can_access_block_inj_1; eauto.
Qed.

Lemma sound_stack_new_bound:
  forall bc stk m bound bound',
  sound_stack bc stk m bound ->
  Ple bound bound' ->
  sound_stack bc stk m bound'.
Proof.
  intros. inv H.
- constructor.
- eapply sound_stack_public_call with (bound' := bound'0); eauto. extlia.
- eapply sound_stack_private_call with (bound' := bound'0); eauto. extlia.
Qed.

Lemma sound_stack_exten:
  forall bc stk m bound (bc1: block_classification),
  sound_stack bc stk m bound ->
  (forall b, Plt b bound -> bc1 b = bc b) ->
  sound_stack bc1 stk m bound.
Proof.
  intros. inv H.
- constructor.
- assert (Plt sp bound') by eauto with va.
  eapply sound_stack_public_call; eauto.
  rewrite H0; auto. extlia.
  intros. rewrite H0; auto. extlia.
- assert (Plt sp bound') by eauto with va.
  eapply sound_stack_private_call; eauto.
  rewrite H0; auto. extlia.
  intros. rewrite H0; auto. extlia.
Qed.

(** ** Preservation of the semantic invariant by one step of execution *)

Lemma sound_succ_state:
  forall bc pc ae am instr ae' am'  s f sp pc' e' m',
  (analyze rm f)!!pc = VA.State ae am ->
  f.(fn_code)!pc = Some instr ->
  In pc' (successors_instr instr) ->
  transfer f rm pc ae am = VA.State ae' am' ->
  ematch bc e' ae' ->
  mmatch bc m' am' ->
  romatch bc m' rm ->
  genv_match bc ge ->
  bc sp = BCstack ->
  sound_stack bc s m' sp ->
  Mem.can_access_block m' sp (Some (comp_of f)) ->
  sound_state_base (State s f (Vptr sp Ptrofs.zero) pc' e' m').
Proof.
  intros. exploit analyze_succ; eauto. intros (ae'' & am'' & AN & EM & MM).
  econstructor; eauto.
Qed.

Theorem sound_step_base:
  forall st t st', RTL.step ge st t st' -> sound_state_base st -> sound_state_base st'.
Proof.
  induction 1; intros SOUND; inv SOUND.

- (* nop *)
  eapply sound_succ_state; eauto. simpl; auto.
  unfold transfer; rewrite H. auto.

- (* op *)
  eapply sound_succ_state; eauto. simpl; auto.
  unfold transfer; rewrite H. eauto.
  apply ematch_update; auto. eapply eval_static_operation_sound; eauto with va.

- (* load *)
  eapply sound_succ_state; eauto. simpl; auto.
  unfold transfer; rewrite H. eauto.
  apply ematch_update; auto. eapply loadv_sound; eauto with va.
  eapply eval_static_addressing_sound; eauto with va.

- (* store *)
  exploit eval_static_addressing_sound; eauto with va. intros VMADDR.
  eapply sound_succ_state; eauto. simpl; auto.
  unfold transfer; rewrite H. eauto.
  eapply storev_sound; eauto.
  destruct a; simpl in H1; try discriminate. eapply romatch_store; eauto.
  eapply sound_stack_storev; eauto.
  destruct a; try discriminate. simpl in H1.
  eapply Mem.store_can_access_block_inj in H1; eapply H1; eauto.

- (* call *)
  assert (TR: transfer f rm pc ae am = transfer_call ae am args res).
  { unfold transfer; rewrite H; auto. }
  unfold transfer_call, analyze_call in TR.
  destruct (pincl (am_nonstack am) Nonstack &&
            forallb (fun av => vpincl av Nonstack) (aregs ae args)) eqn:NOLEAK.
+ (* private call *)
  InvBooleans.
  exploit analyze_successor; eauto. simpl; eauto. rewrite TR. intros SUCC.
  exploit hide_stack; eauto. apply pincl_ge; auto.
  intros (bc' & A & B & C & D & E & F & G).
  apply sound_call_state with bc'; auto.
  * eapply sound_stack_private_call with (bound' := Mem.nextblock m) (bc' := bc); eauto.
    apply Ple_refl.
    eapply mmatch_below; eauto.
    eapply mmatch_stack; eauto.
  * intros. exploit list_in_map_inv; eauto. intros (r & P & Q). subst v.
    apply D with (areg ae r).
    rewrite forallb_forall in H2. apply vpincl_ge.
    apply H2. apply in_map; auto.
    auto with va.
+ (* public call *)
  exploit analyze_successor; eauto. simpl; eauto. rewrite TR. intros SUCC.
  exploit anonymize_stack; eauto. intros (bc' & A & B & C & D & E & F & G).
  apply sound_call_state with bc'; auto.
  * eapply sound_stack_public_call with (bound' := Mem.nextblock m) (bc' := bc); eauto.
    apply Ple_refl.
    eapply mmatch_below; eauto.
  * intros. exploit list_in_map_inv; eauto. intros (r & P & Q). subst v.
    apply D with (areg ae r). auto with va.

- (* tailcall *)
  exploit anonymize_stack; eauto. intros (bc' & A & B & C & D & E & F & G).
  apply sound_call_state with bc'; auto.
  erewrite Mem.nextblock_free by eauto.
  apply sound_stack_new_bound with stk.
  apply sound_stack_exten with bc.
  eapply sound_stack_free; eauto.
  intros. apply C. apply Plt_ne; auto.
  apply Plt_Ple. eapply mmatch_below; eauto. congruence.
  intros. exploit list_in_map_inv; eauto. intros (r & P & Q). subst v.
  apply D with (areg ae r). auto with va.
  eapply romatch_free; eauto.
  eapply mmatch_free; eauto.

- (* builtin *)
  assert (SPVALID: Plt sp0 (Mem.nextblock m)) by (eapply mmatch_below; eauto with va).
  assert (TR: transfer f rm pc ae am = transfer_builtin ae am rm ef args res).
  { unfold transfer; rewrite H; auto. }
  (* The default case *)
  assert (DEFAULT:
            transfer f rm pc ae am = transfer_builtin_default ae am rm args res ->
            sound_state_base
               (State s f (Vptr sp0 Ptrofs.zero) pc' (regmap_setres res vres rs) m')).
  { unfold transfer_builtin_default, analyze_call; intros TR'.
  set (aargs := map (abuiltin_arg ae am rm) args) in *.
  assert (ARGS: list_forall2 (vmatch bc) vargs aargs) by (eapply abuiltin_args_sound; eauto).
  destruct (pincl (am_nonstack am) Nonstack &&
            forallb (fun av => vpincl av Nonstack) aargs)
        eqn: NOLEAK.
* (* private builtin call *)
  InvBooleans. rewrite forallb_forall in H3.
  exploit hide_stack; eauto. apply pincl_ge; auto.
  intros (bc1 & A & B & C & D & E & F & G).
  exploit external_call_match; eauto.
  intros. exploit list_forall2_in_left; eauto. intros (av & U & V).
  eapply D; eauto with va. apply vpincl_ge. apply H3; auto.
  intros (bc2 & J & K & L & M & N & O & P & Q).
  exploit (return_from_private_call bc bc2); eauto.
  eapply mmatch_below; eauto.
  rewrite K; auto.
  intros. rewrite K; auto. rewrite C; auto.
  apply bmatch_inv with m. eapply mmatch_stack; eauto.
  intros. apply Q; auto.
  eapply external_call_nextblock; eauto.
  intros (bc3 & U & V & W & X & Y & Z & AA).
  eapply sound_succ_state with (bc := bc3); eauto. simpl; auto.
  apply set_builtin_res_sound; auto.
  apply sound_stack_exten with bc.
  apply sound_stack_inv with m. auto.
  intros. apply Q. red. eapply Plt_trans; eauto.
  rewrite C; auto with ordered_type.
  intros. eapply external_call_can_access_block; eauto.
  exact AA.
  eapply external_call_can_access_block; eauto.
* (* public builtin call *)
  exploit anonymize_stack; eauto.
  intros (bc1 & A & B & C & D & E & F & G).
  exploit external_call_match; eauto.
  intros. exploit list_forall2_in_left; eauto. intros (av & U & V). eapply D; eauto with va.
  intros (bc2 & J & K & L & M & N & O & P & Q).
  exploit (return_from_public_call bc bc2); eauto.
  eapply mmatch_below; eauto.
  rewrite K; auto.
  intros. rewrite K; auto. rewrite C; auto.
  eapply external_call_nextblock; eauto.
  intros (bc3 & U & V & W & X & Y & Z & AA).
  eapply sound_succ_state with (bc := bc3); eauto. simpl; auto.
  apply set_builtin_res_sound; auto.
  apply sound_stack_exten with bc.
  apply sound_stack_inv with m. auto.
  intros. apply Q. red. eapply Plt_trans; eauto.
  rewrite C; auto with ordered_type.
  intros. eapply external_call_can_access_block; eauto.
  exact AA.
  eapply external_call_can_access_block; eauto.
  }
  unfold transfer_builtin in TR.
  destruct ef; auto.
+ (* builtin function *)
  destruct (lookup_builtin_function name sg) as [bf|] eqn:LK; auto.
  destruct (eval_static_builtin_function ae am rm bf args) as [av|] eqn:ES; auto.
  simpl in H1. red in H1. rewrite LK in H1. inv H1.
  eapply sound_succ_state; eauto. simpl; auto.
  apply set_builtin_res_sound; auto.
  eapply eval_static_builtin_function_sound; eauto.
+ (* volatile load *)
  inv H1; auto. inv H0; auto. inv H6.
  exploit abuiltin_arg_sound; eauto. intros VM1.
  eapply sound_succ_state; eauto. simpl; auto.
  apply set_builtin_res_sound; auto.
  inv H2.
  * (* true volatile access *)
    assert (V: vmatch bc v (Ifptr Glob)).
    { inv H3; simpl in *; constructor. econstructor. eapply GE; eauto. }
    destruct (va_strict tt). apply vmatch_lub_r. apply vnormalize_sound. auto.
    apply vnormalize_sound. eapply vmatch_ge; eauto. constructor. constructor.
  * (* normal memory access *)
    exploit loadv_sound; eauto. simpl; eauto. intros V.
    destruct (va_strict tt).
    apply vmatch_lub_l. auto.
    eapply vnormalize_cast; eauto. eapply vmatch_top; eauto.
+ (* volatile store *)
  inv H1; auto. inv H0; auto. inv H6; auto. inv H7.
  exploit abuiltin_arg_sound. eauto. eauto. eauto. eauto. eauto. eexact H4. intros VM1.
  exploit abuiltin_arg_sound. eauto. eauto. eauto. eauto. eauto. eexact H5. intros VM2.
  inv H2.
  * (* true volatile access *)
    eapply sound_succ_state; eauto. simpl; auto.
    apply set_builtin_res_sound; auto. constructor.
    apply mmatch_lub_l; auto.
  * (* normal memory access *)
    eapply sound_succ_state; eauto. simpl; auto.
    apply set_builtin_res_sound; auto. constructor.
    apply mmatch_lub_r. eapply storev_sound; eauto.
    eauto.
    eapply romatch_store ; eauto.
    eapply sound_stack_storev with (addr := Vptr b ofs); simpl; eauto.
    eapply Mem.store_can_access_block_inj in H1; eapply H1; eauto.
+ (* memcpy *)
  inv H0; auto. inv H3; auto. inv H4; auto. inv H1.
  exploit abuiltin_arg_sound. eauto. eauto. eauto. eauto. eauto. eexact H0. intros VM1.
  exploit abuiltin_arg_sound. eauto. eauto. eauto. eauto. eauto. eexact H2. intros VM2.
  eapply sound_succ_state; eauto. simpl; auto.
  apply set_builtin_res_sound; auto. constructor.
  eapply storebytes_sound; eauto.
  apply match_aptr_of_aval; auto.
  eapply Mem.loadbytes_length; eauto.
  intros. eapply loadbytes_sound; eauto. apply match_aptr_of_aval; auto.
  eapply romatch_storebytes; eauto.
  eapply sound_stack_storebytes; eauto.
  eapply Mem.storebytes_can_access_block_inj_1; eauto.
+ (* annot *)
  inv H1. eapply sound_succ_state; eauto. simpl; auto. apply set_builtin_res_sound; auto. constructor.
+ (* annot val *)
  inv H0; auto. inv H3; auto. inv H1.
  eapply sound_succ_state; eauto. simpl; auto.
  apply set_builtin_res_sound; auto. eapply abuiltin_arg_sound; eauto.
+ (* debug *)
  inv H1. eapply sound_succ_state; eauto. simpl; auto. apply set_builtin_res_sound; auto. constructor.

- (* cond *)
  eapply sound_succ_state; eauto.
  simpl. destruct b; auto.
  unfold transfer; rewrite H; auto.

- (* jumptable *)
  eapply sound_succ_state; eauto.
  simpl. eapply list_nth_z_in; eauto.
  unfold transfer; rewrite H; auto.

- (* return *)
  exploit anonymize_stack; eauto. intros (bc' & A & B & C & D & E & F & G).
  apply sound_return_state with bc'; auto.
  erewrite Mem.nextblock_free by eauto.
  apply sound_stack_new_bound with stk.
  apply sound_stack_exten with bc.
  eapply sound_stack_free; eauto.
  intros. apply C. apply Plt_ne; auto.
  apply Plt_Ple. eapply mmatch_below; eauto with va.
  destruct or; simpl. eapply D; eauto. constructor.
  eapply romatch_free; eauto.
  eapply mmatch_free; eauto.

- (* internal function *)
  exploit allocate_stack; eauto.
  intros (bc' & A & B & C & D & E & F & G).
  exploit (analyze_entrypoint rm f args m' bc'); eauto.
  intros (ae & am & AN & EM & MM').
  econstructor; eauto.
  erewrite Mem.alloc_result by eauto.
  apply sound_stack_exten with bc; auto.
  apply sound_stack_inv with m; auto.
  intros. eapply Mem.loadbytes_alloc_unchanged; eauto.
  intros. eapply Mem.alloc_can_access_block_other_inj_1; eauto.
  intros. apply F. erewrite Mem.alloc_result by eauto. auto.
  eapply Mem.owned_new_block; eauto.

- (* external function *)
  exploit external_call_match; eauto with va.
  intros (bc' & A & B & C & D & E & F & G & K).
  econstructor; eauto.
  apply sound_stack_new_bound with (Mem.nextblock m).
  apply sound_stack_exten with bc; auto.
  apply sound_stack_inv with m; auto.
  intros. eapply external_call_can_access_block; eauto.
  eapply external_call_nextblock; eauto.

- (* return *)
  inv STK.
  + (* from public call *)
   exploit return_from_public_call; eauto.
   intros; rewrite SAME; auto.
   intros (bc1 & A & B & C & D & E & F & G).
   destruct (analyze rm f)#pc as [ |ae' am'] eqn:EQ; simpl in AN; try contradiction. destruct AN as [A1 A2].
   eapply sound_regular_state with (bc := bc1); eauto.
   apply sound_stack_exten with bc'; auto.
   eapply ematch_ge; eauto. apply ematch_update. auto. auto.
  + (* from private call *)
   exploit return_from_private_call; eauto.
   intros; rewrite SAME; auto.
   intros (bc1 & A & B & C & D & E & F & G).
   destruct (analyze rm f)#pc as [ |ae' am'] eqn:EQ; simpl in AN; try contradiction. destruct AN as [A1 A2].
   eapply sound_regular_state with (bc := bc1); eauto.
   apply sound_stack_exten with bc'; auto.
   eapply ematch_ge; eauto. apply ematch_update. auto. auto.
Qed.

End SOUNDNESS.

(** ** Extension to separate compilation *)

(** Following Kang et al, POPL 2016, we now extend the results above
  to the case where only one compilation unit is analyzed, and not the
  whole program.  *)

Section LINKING.

Variable prog: program.

Let ge := Genv.globalenv prog.

Inductive sound_state: state -> Prop :=
  | sound_state_intro: forall st,
      (forall cunit, linkorder cunit prog -> sound_state_base cunit ge st) ->
      sound_state st.

Theorem sound_step:
  forall st t st', RTL.step ge st t st' -> sound_state st -> sound_state st'.
Proof.
  intros. inv H0. constructor; intros. eapply sound_step_base; eauto.
Qed.

Remark sound_state_inv:
  forall st cunit,
  sound_state st -> linkorder cunit prog -> sound_state_base cunit ge st.
Proof.
  intros. inv H. eauto.
Qed.

End LINKING.

(** ** Soundness of the initial memory abstraction *)

Section INITIAL.

Variable prog: program.

Let ge := Genv.globalenv prog.

Lemma initial_block_classification:
  forall m,
  Genv.init_mem prog = Some m ->
  exists bc,
     genv_match bc ge
  /\ bc_below bc (Mem.nextblock m)
  /\ bc_nostack bc
  /\ (forall b id, bc b = BCglob id -> Genv.find_symbol ge id = Some b)
  /\ (forall b, Mem.valid_block m b -> bc b <> BCinvalid).
Proof.
  intros.
  set (f := fun b =>
              if plt b (Genv.genv_next ge) then
                match Genv.invert_symbol ge b with None => BCother | Some id => BCglob id end
              else
                BCinvalid).
  assert (F_glob: forall b1 b2 id, f b1 = BCglob id -> f b2 = BCglob id -> b1 = b2).
  {
    unfold f; intros.
    destruct (plt b1 (Genv.genv_next ge)); try discriminate.
    destruct (Genv.invert_symbol ge b1) as [id1|] eqn:I1; inv H0.
    destruct (plt b2 (Genv.genv_next ge)); try discriminate.
    destruct (Genv.invert_symbol ge b2) as [id2|] eqn:I2; inv H1.
    exploit Genv.invert_find_symbol. eexact I1.
    exploit Genv.invert_find_symbol. eexact I2.
    congruence.
  }
  assert (F_stack: forall b1 b2, f b1 = BCstack -> f b2 = BCstack -> b1 = b2).
  {
    unfold f; intros.
    destruct (plt b1 (Genv.genv_next ge)); try discriminate.
    destruct (Genv.invert_symbol ge b1); discriminate.
  }
  set (bc := BC f F_stack F_glob). unfold f in bc.
  exists bc; splitall.
- split; simpl; intros.
  + split; intros.
    * rewrite pred_dec_true by (eapply Genv.genv_symb_range; eauto).
      erewrite Genv.find_invert_symbol; eauto.
    * apply Genv.invert_find_symbol.
      destruct (plt b (Genv.genv_next ge)); try discriminate.
      destruct (Genv.invert_symbol ge b); congruence.
  + rewrite ! pred_dec_true by assumption.
    destruct (Genv.invert_symbol); split; congruence.
- red; simpl; intros. destruct (plt b (Genv.genv_next ge)); try congruence.
  erewrite <- Genv.init_mem_genv_next by eauto. auto.
- red; simpl; intros.
  destruct (plt b (Genv.genv_next ge)).
  destruct (Genv.invert_symbol ge b); congruence.
  congruence.
- simpl; intros. destruct (plt b (Genv.genv_next ge)); try discriminate.
  destruct (Genv.invert_symbol ge b) as [id' | ] eqn:IS; inv H0.
  apply Genv.invert_find_symbol; auto.
- intros; simpl. unfold ge; erewrite Genv.init_mem_genv_next by eauto.
  rewrite pred_dec_true by assumption.
  destruct (Genv.invert_symbol (Genv.globalenv prog) b); congruence.
Qed.

Section INIT.

Variable bc: block_classification.
Hypothesis GMATCH: genv_match bc ge.

Lemma store_init_data_summary:
  forall ab p id,
  pge Glob (ab_summary ab) ->
  pge Glob (ab_summary (store_init_data ab p id)).
Proof.
  intros.
  assert (DFL: forall chunk av,
               vge (Ifptr Glob) av ->
               pge Glob (ab_summary (ablock_store chunk ab p av))).
  {
    intros. simpl. unfold vplub; destruct av; auto.
    inv H0. apply plub_least; auto.
    inv H0. apply plub_least; auto.
  }
  destruct id; auto.
  simpl. destruct (propagate_float_constants tt); auto.
  simpl. destruct (propagate_float_constants tt); auto.
  apply DFL. constructor. constructor.
Qed.

Lemma store_init_data_list_summary:
  forall idl ab p,
  pge Glob (ab_summary ab) ->
  pge Glob (ab_summary (store_init_data_list ab p idl)).
Proof.
  induction idl; simpl; intros. auto. apply IHidl. apply store_init_data_summary; auto.
Qed.

Lemma store_init_data_sound:
  forall m b p id cp m' ab,
  Genv.store_init_data ge m b p id cp = Some m' ->
  bmatch bc m b ab ->
  bmatch bc m' b (store_init_data ab p id).
Proof.
  intros. destruct id; try (eapply ablock_store_sound; eauto; constructor).
- (* float32 *)
  simpl. destruct (propagate_float_constants tt); eapply ablock_store_sound; eauto; constructor.
- (* float64 *)
  simpl. destruct (propagate_float_constants tt); eapply ablock_store_sound; eauto; constructor.
- (* space *)
  simpl in H. inv H. auto.
- (* addrof *)
  simpl in H. destruct (Genv.find_symbol ge i) as [b'|] eqn:FS; try discriminate.
  eapply ablock_store_sound; eauto. constructor. constructor. apply GMATCH; auto.
Qed.

Lemma store_init_data_list_sound:
  forall idl m b p cp m' ab,
  Genv.store_init_data_list ge m b p idl cp = Some m' ->
  bmatch bc m b ab ->
  bmatch bc m' b (store_init_data_list ab p idl).
Proof.
  induction idl; simpl; intros.
- inv H; auto.
- destruct (Genv.store_init_data ge m b p a) as [m1|] eqn:SI; try discriminate.
  eapply IHidl; eauto. eapply store_init_data_sound; eauto.
Qed.

Lemma store_init_data_other:
  forall m b p id cp m' ab b',
  Genv.store_init_data ge m b p id cp = Some m' ->
  b' <> b ->
  bmatch bc m b' ab ->
  bmatch bc m' b' ab.
Proof.
  intros. eapply bmatch_inv; eauto.
  intros. destruct id; try (eapply Mem.loadbytes_store_other; eauto; fail); simpl in H.
  inv H; auto.
  destruct (Genv.find_symbol ge i); try discriminate.
  eapply Mem.loadbytes_store_other; eauto.
Qed.

Lemma store_init_data_list_other:
  forall b b' ab idl cp m p m',
  Genv.store_init_data_list ge m b p idl cp = Some m' ->
  b' <> b ->
  bmatch bc m b' ab ->
  bmatch bc m' b' ab.
Proof.
  induction idl; simpl; intros.
  inv H; auto.
  destruct (Genv.store_init_data ge m b p a) as [m1|] eqn:SI; try discriminate.
  eapply IHidl; eauto. eapply store_init_data_other; eauto.
Qed.

Lemma store_zeros_same:
  forall p m b pos n cp m',
  store_zeros m b pos n cp = Some m' ->
  smatch bc m b p ->
  smatch bc m' b p.
Proof.
  intros until cp. functional induction (store_zeros m b pos n cp); intros.
- inv H. auto.
- eapply IHo; eauto. change p with (vplub (I Int.zero) p).
  eapply smatch_store; eauto. constructor.
- discriminate.
Qed.

Lemma store_zeros_other:
  forall b' ab m b p n cp m',
  store_zeros m b p n cp = Some m' ->
  b' <> b ->
  bmatch bc m b' ab ->
  bmatch bc m' b' ab.
Proof.
  intros until cp. functional induction (store_zeros m b p n cp); intros.
- inv H. auto.
- eapply IHo; eauto. eapply bmatch_inv; eauto.
  intros. eapply Mem.loadbytes_store_other; eauto.
- discriminate.
Qed.

Definition initial_mem_match (bc: block_classification) (m: mem) (g: genv) :=
  forall id b v,
  Genv.find_symbol g id = Some b -> Genv.find_var_info g b = Some v ->
  v.(gvar_volatile) = false -> v.(gvar_readonly) = true ->
  bmatch bc m b (store_init_data_list (ablock_init Pbot) 0 v.(gvar_init)).

Lemma alloc_global_match:
  forall m g idg m',
  Genv.genv_next g = Mem.nextblock m ->
  initial_mem_match bc m g ->
  Genv.alloc_global ge m idg = Some m' ->
  initial_mem_match bc m' (Genv.add_global g idg).
Proof.
  intros; red; intros. destruct idg as [id1 [fd |gv]]; simpl in *.
- destruct (Mem.alloc m _ 0 1) as [m1 b1] eqn:ALLOC.
  unfold Genv.find_symbol in H2; simpl in H2.
  unfold Genv.find_var_info, Genv.find_def in H3; simpl in H3.
  rewrite PTree.gsspec in H2. destruct (peq id id1).
  inv H2. rewrite PTree.gss in H3. discriminate.
  assert (Plt b (Genv.genv_next g)) by (eapply Genv.genv_symb_range; eauto).
  rewrite PTree.gso in H3 by (apply Plt_ne; auto).
  assert (Mem.valid_block m b) by (red; rewrite <- H; auto).
  assert (b <> b1) by (apply Mem.valid_not_valid_diff with m; eauto with mem).
  apply bmatch_inv with m.
  eapply H0; eauto.
  intros. transitivity (Mem.loadbytes m1 b ofs n0 cp).
  eapply Mem.loadbytes_drop; eauto.
  eapply Mem.loadbytes_alloc_unchanged; eauto.
- set (sz := init_data_list_size (gvar_init gv)) in *.
  destruct (Mem.alloc m _ 0 sz) as [m1 b1] eqn:ALLOC.
  destruct (store_zeros m1 b1 0 sz) as [m2 | ] eqn:STZ; try discriminate.
  destruct (Genv.store_init_data_list ge m2 b1 0 (gvar_init gv)) as [m3 | ] eqn:SIDL; try discriminate.
  unfold Genv.find_symbol in H2; simpl in H2.
  unfold Genv.find_var_info, Genv.find_def in H3; simpl in H3.
  rewrite PTree.gsspec in H2. destruct (peq id id1).
+ injection H2; clear H2; intro EQ.
  rewrite EQ, PTree.gss in H3. injection H3; clear H3; intros EQ'; subst v.
  assert (b = b1). { erewrite Mem.alloc_result by eauto. congruence. }
  clear EQ. subst b.
  apply bmatch_inv with m3.
  eapply store_init_data_list_sound; eauto.
  apply ablock_init_sound.
  eapply store_zeros_same; eauto.
  split; intros.
  exploit Mem.load_alloc_same; eauto. intros EQ; subst v; constructor.
  exploit Mem.loadbytes_alloc_same; eauto with coqlib. congruence.
  intros. eapply Mem.loadbytes_drop; eauto.
  right; right; right. unfold Genv.perm_globvar. rewrite H4, H5. constructor.
+ assert (Plt b (Genv.genv_next g)) by (eapply Genv.genv_symb_range; eauto).
  rewrite PTree.gso in H3 by (apply Plt_ne; auto).
  assert (Mem.valid_block m b) by (red; rewrite <- H; auto).
  assert (b <> b1) by (apply Mem.valid_not_valid_diff with m; eauto with mem).
  apply bmatch_inv with m3.
  eapply store_init_data_list_other; eauto.
  eapply store_zeros_other; eauto.
  apply bmatch_inv with m.
  eapply H0; eauto.
  intros. eapply Mem.loadbytes_alloc_unchanged; eauto.
  intros. eapply Mem.loadbytes_drop; eauto.
Qed.

Lemma alloc_globals_match:
  forall gl m g m',
  Genv.genv_next g = Mem.nextblock m ->
  initial_mem_match bc m g ->
  Genv.alloc_globals ge m gl = Some m' ->
  initial_mem_match bc m' (Genv.add_globals g gl).
Proof.
  induction gl; simpl; intros.
- inv H1; auto.
- destruct (Genv.alloc_global ge m a) as [m1|] eqn:AG; try discriminate.
  eapply IHgl; eauto.
  erewrite (Genv.alloc_global_nextblock _ _ _ AG); eauto. simpl. congruence.
  eapply alloc_global_match; eauto.
Qed.

Definition romem_consistent (defmap: PTree.t (globdef fundef unit)) (rm: romem) :=
  forall id ab,
  rm!id = Some ab ->
  exists v,
     defmap!id = Some (Gvar v)
  /\ v.(gvar_readonly) = true
  /\ v.(gvar_volatile) = false
  /\ definitive_initializer v.(gvar_init) = true
  /\ ab = store_init_data_list (ablock_init Pbot) 0 v.(gvar_init).

Lemma alloc_global_consistent:
  forall dm rm idg,
  romem_consistent dm rm ->
  romem_consistent (PTree.set (fst idg) (snd idg) dm) (alloc_global rm idg).
Proof.
  intros; red; intros. destruct idg as [id1 [f1 |v1]]; simpl in *.
- rewrite PTree.grspec in H0. destruct (PTree.elt_eq id id1); try discriminate.
  rewrite PTree.gso by auto. apply H; auto.
- destruct (gvar_readonly v1 && negb (gvar_volatile v1) && definitive_initializer (gvar_init v1)) eqn:RO.
+ InvBooleans. rewrite negb_true_iff in H4.
  rewrite PTree.gsspec in *. destruct (peq id id1).
* inv H0. exists v1; auto.
* apply H; auto.
+ rewrite PTree.grspec in H0. destruct (PTree.elt_eq id id1); try discriminate.
  rewrite PTree.gso by auto. apply H; auto.
Qed.

Lemma romem_for_consistent:
  forall cunit, romem_consistent (prog_defmap cunit) (romem_for cunit).
Proof.
  assert (REC: forall l dm rm,
            romem_consistent dm rm ->
            romem_consistent (fold_left (fun m idg => PTree.set (fst idg) (snd idg) m) l dm)
                             (fold_left alloc_global l rm)).
  { induction l; intros; simpl; auto. apply IHl. apply alloc_global_consistent; auto. }
  intros. apply REC.
  red; intros. rewrite PTree.gempty in H; discriminate.
Qed.

Lemma romem_for_consistent_2:
  forall cunit, linkorder cunit prog -> romem_consistent (prog_defmap prog) (romem_for cunit).
Proof.
  intros; red; intros.
  exploit (romem_for_consistent cunit); eauto. intros (v & DM & RO & VO & DEFN & AB).
  destruct (prog_defmap_linkorder _ _ _ _ H DM) as (gd & P & Q).
  assert (gd = Gvar v).
  { inv Q. inv H2. simpl in *. f_equal. f_equal.
    destruct info1, info2; auto.
    inv H3; auto; discriminate. }
  subst gd. exists v; auto.
Qed.

End INIT.

Theorem initial_mem_matches:
  forall m,
  Genv.init_mem prog = Some m ->
  exists bc,
     genv_match bc ge
  /\ bc_below bc (Mem.nextblock m)
  /\ bc_nostack bc
  /\ (forall cunit, linkorder cunit prog -> romatch bc m (romem_for cunit))
  /\ (forall b, Mem.valid_block m b -> bc b <> BCinvalid).
Proof.
  intros.
  exploit initial_block_classification; eauto. intros (bc & GE & BELOW & NOSTACK & INV & VALID).
  exists bc; splitall; auto.
  intros.
  assert (A: initial_mem_match bc m ge).
  {
    apply alloc_globals_match with (m := Mem.empty); auto.
    red. unfold Genv.find_symbol; simpl; intros. rewrite PTree.gempty in H1; discriminate.
  }
  assert (B: romem_consistent (prog_defmap prog) (romem_for cunit)) by (apply romem_for_consistent_2; auto).
  red; intros.
  exploit B; eauto. intros (v & DM & RO & NVOL & DEFN & EQ).
  rewrite Genv.find_def_symbol in DM. destruct DM as (b1 & FS & FD).
  rewrite <- Genv.find_var_info_iff in FD.
  assert (b1 = b). { apply INV in H1. unfold ge in H1; congruence. }
  subst b1.
  split. subst ab. apply store_init_data_list_summary. constructor.
  split. subst ab. eapply A; eauto.
  exploit Genv.init_mem_characterization; eauto.
  intros (P & Q & R).
  intros; red; intros. exploit Q; eauto. intros [U V].
  unfold Genv.perm_globvar in V; rewrite RO, NVOL in V. inv V.
Qed.

End INITIAL.

Require Import Axioms.

Theorem sound_initial:
  forall prog st, initial_state prog st -> sound_state prog st.
Proof.
  destruct 1.
  exploit initial_mem_matches; eauto. intros (bc & GE & BELOW & NOSTACK & RM & VALID).
  constructor; intros. apply sound_call_state with bc.
- constructor.
- simpl; tauto.
- apply RM; auto.
- apply mmatch_inj_top with m0.
  replace (inj_of_bc bc) with (Mem.flat_inj (Mem.nextblock m0)).
  eapply Genv.initmem_inject; eauto.
  symmetry; apply extensionality; unfold Mem.flat_inj; intros x.
  destruct (plt x (Mem.nextblock m0)).
  apply inj_of_bc_valid; auto.
  unfold inj_of_bc. erewrite bc_below_invalid; eauto.
- exact GE.
- exact NOSTACK.
Qed.

Global Hint Resolve areg_sound aregs_sound: va.

(** * Interface with other optimizations *)

Ltac InvSoundState :=
  match goal with
  | H1: sound_state ?prog ?st, H2: linkorder ?cunit ?prog |- _ =>
      let S := fresh "S" in generalize (sound_state_inv _ _ _ H1 H2); intros S; inv S
  end.

Definition avalue (a: VA.t) (r: reg) : aval :=
  match a with
  | VA.Bot => Vbot
  | VA.State ae am => AE.get r ae
  end.

Lemma avalue_sound:
  forall cunit prog s f sp pc e m r,
  sound_state prog (State s f (Vptr sp Ptrofs.zero) pc e m) ->
  linkorder cunit prog ->
  exists bc,
     vmatch bc e#r (avalue (analyze (romem_for cunit) f)!!pc r)
  /\ genv_match bc (Genv.globalenv prog)
  /\ bc sp = BCstack.
Proof.
  intros. InvSoundState. exists bc; split; auto. rewrite AN. apply EM.
Qed.

Definition aaddr (a: VA.t) (r: reg) : aptr :=
  match a with
  | VA.Bot => Pbot
  | VA.State ae am => aptr_of_aval (AE.get r ae)
  end.

Lemma aaddr_sound:
  forall cunit prog s f sp pc e m r b ofs,
  sound_state prog (State s f (Vptr sp Ptrofs.zero) pc e m) ->
  linkorder cunit prog ->
  e#r = Vptr b ofs ->
  exists bc,
     pmatch bc b ofs (aaddr (analyze (romem_for cunit) f)!!pc r)
  /\ genv_match bc (Genv.globalenv prog)
  /\ bc sp = BCstack.
Proof.
  intros. InvSoundState. exists bc; split; auto.
  unfold aaddr; rewrite AN. apply match_aptr_of_aval. rewrite <- H1. apply EM.
Qed.

Definition aaddressing (a: VA.t) (addr: addressing) (args: list reg) : aptr :=
  match a with
  | VA.Bot => Pbot
  | VA.State ae am => aptr_of_aval (eval_static_addressing addr (aregs ae args))
  end.

Lemma aaddressing_sound:
  forall cunit prog s f sp pc e m addr args b ofs,
  sound_state prog (State s f (Vptr sp Ptrofs.zero) pc e m) ->
  linkorder cunit prog ->
  eval_addressing (Genv.globalenv prog) (Vptr sp Ptrofs.zero) addr e##args = Some (Vptr b ofs) ->
  exists bc,
     pmatch bc b ofs (aaddressing (analyze (romem_for cunit) f)!!pc addr args)
  /\ genv_match bc (Genv.globalenv prog)
  /\ bc sp = BCstack.
Proof.
  intros. InvSoundState. exists bc; split; auto.
  unfold aaddressing. rewrite AN. apply match_aptr_of_aval.
  eapply eval_static_addressing_sound; eauto with va.
Qed.

(** This is a less precise version of [abuiltin_arg], where memory
    contents are not taken into account. *)

Definition aaddr_arg (a: VA.t) (ba: builtin_arg reg) : aptr :=
  match a with
  | VA.Bot => Pbot
  | VA.State ae am =>
      match ba with
      | BA r => aptr_of_aval (AE.get r ae)
      | BA_addrstack ofs => Stk ofs
      | BA_addrglobal id ofs => Gl id ofs
      | _ => Ptop
      end
  end.

Lemma aaddr_arg_sound_1:
  forall bc rs ae m rm am ge sp a b ofs,
  ematch bc rs ae ->
  romatch bc m rm ->
  mmatch bc m am ->
  genv_match bc ge ->
  bc sp = BCstack ->
  eval_builtin_arg ge (fun r : positive => rs # r) (Vptr sp Ptrofs.zero) m a (Vptr b ofs) ->
  pmatch bc b ofs (aaddr_arg (VA.State ae am) a).
Proof.
  intros.
  apply pmatch_ge with (aptr_of_aval (abuiltin_arg ae am rm a)).
  simpl. destruct a; try (apply pge_top); simpl; apply pge_refl.
  apply match_aptr_of_aval. eapply abuiltin_arg_sound; eauto.
Qed.

Lemma aaddr_arg_sound:
  forall cunit prog s f sp pc e m a b ofs,
  sound_state prog (State s f (Vptr sp Ptrofs.zero) pc e m) ->
  linkorder cunit prog ->
  eval_builtin_arg (Genv.globalenv prog) (fun r => e#r) (Vptr sp Ptrofs.zero) m a (Vptr b ofs) ->
  exists bc,
     pmatch bc b ofs (aaddr_arg (analyze (romem_for cunit) f)!!pc a)
  /\ genv_match bc (Genv.globalenv prog)
  /\ bc sp = BCstack.
Proof.
  intros. InvSoundState. rewrite AN. exists bc; split; auto.
  eapply aaddr_arg_sound_1; eauto.
Qed.<|MERGE_RESOLUTION|>--- conflicted
+++ resolved
@@ -1081,6 +1081,7 @@
 
 Variable prog: program.
 Variable ge: genv.
+
 Let rm := romem_for prog.
 
 Inductive sound_stack: block_classification -> list stackframe -> mem -> block -> Prop :=
@@ -1163,21 +1164,13 @@
 - constructor.
 - assert (Plt sp bound') by eauto with va.
   eapply sound_stack_public_call; eauto. apply IHsound_stack; intros.
-<<<<<<< HEAD
-  apply INV. xomega. rewrite SAME; auto with ordered_type. xomega. auto. auto.
+  apply INV. extlia. rewrite SAME; auto with ordered_type. extlia. auto. auto.
   apply INV'. auto.
 - assert (Plt sp bound') by eauto with va.
   eapply sound_stack_private_call; eauto. apply IHsound_stack; intros.
-  apply INV. xomega. rewrite SAME; auto with ordered_type. xomega. auto. auto.
+  apply INV. extlia. rewrite SAME; auto with ordered_type. extlia. auto. auto.
   apply INV'. auto.
-  apply bmatch_ext with m; auto. intros. apply INV. xomega. auto. auto. auto.
-=======
-  apply INV. extlia. rewrite SAME; auto with ordered_type. extlia. auto. auto.
-- assert (Plt sp bound') by eauto with va.
-  eapply sound_stack_private_call; eauto. apply IHsound_stack; intros.
-  apply INV. extlia. rewrite SAME; auto with ordered_type. extlia. auto. auto.
   apply bmatch_ext with m; auto. intros. apply INV. extlia. auto. auto. auto.
->>>>>>> db8a63f2
 Qed.
 
 Lemma sound_stack_inv:
