--- conflicted
+++ resolved
@@ -158,21 +158,11 @@
   transf_instr_spec ce f instr (transf_instr ce f pc instr).
 Proof.
   intros. unfold transf_instr. destruct instr; try constructor.
-<<<<<<< HEAD
-  caseEq (is_return niter f n r && tailcall_is_possible s &&
-          opt_typ_eq (sig_res s) (sig_res (fn_sig f)) &&
-          intra_compartment_call ce s0 f.(fn_comp)); intros.
-  destruct (andb_prop _ _ H0). destruct (andb_prop _ _ H1).
-  destruct (andb_prop _ _ H3).
-  eapply transf_instr_tailcall; eauto.
-  eapply is_return_charact; eauto.
-  constructor.
-=======
   destruct (is_return niter f n r && tailcall_is_possible s &&
-            rettype_eq (sig_res s) (sig_res (fn_sig f))) eqn:B.
+            rettype_eq (sig_res s) (sig_res (fn_sig f)) &&
+            intra_compartment_call ce _ f.(fn_comp)) eqn:B.
 - InvBooleans. eapply transf_instr_tailcall; eauto. eapply is_return_charact; eauto.
 - constructor.
->>>>>>> 039b532a
 Qed.
 
 Lemma transf_instr_lookup:
