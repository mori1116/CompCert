--- conflicted
+++ resolved
@@ -552,7 +552,8 @@
   intros [v' [LOAD' VLD]].
   left. exists (State s' (transf_function ce f) (Vptr sp0 Ptrofs.zero) pc' (rs'#dst <- v') m'); split.
   eapply exec_Iload with (a := a'). eauto.  rewrite <- ADDR'.
-  apply eval_addressing_preserved. exact symbols_preserved. eauto.
+  apply eval_addressing_preserved. exact symbols_preserved.
+  rewrite comp_transl. eauto.
   econstructor; eauto. apply set_reg_lessdef; auto.
 
 - (* store *)
@@ -564,7 +565,8 @@
   intros [m'1 [STORE' MLD']].
   left. exists (State s' (transf_function ce f) (Vptr sp0 Ptrofs.zero) pc' rs' m'1); split.
   eapply exec_Istore with (a := a'). eauto.  rewrite <- ADDR'.
-  apply eval_addressing_preserved. exact symbols_preserved. eauto.
+  apply eval_addressing_preserved. exact symbols_preserved.
+  rewrite comp_transl. eauto.
   destruct a; simpl in H1; try discriminate.
   econstructor; eauto.
 
@@ -590,6 +592,7 @@
   { now rewrite <- E. }
   eapply find_function_ptr_translated; eauto.
   rewrite comp_transl. eapply allowed_call_translated; eauto.
+  rewrite comp_transl; eauto.
   constructor. eapply match_stackframes_tail; eauto.
     apply (cenv_compat_linkorder _ _ _ ORDER (compenv_program_compat _)).
   { red. simpl. congruence. }
@@ -617,15 +620,10 @@
   eapply exec_Itailcall; eauto. apply sig_preserved.
     now rewrite comp_transl, COMP.
   { now rewrite Ef in ALLOWED. }
-<<<<<<< HEAD
-  eapply linkorder_policy; eauto.
-  rewrite Ef in ALLOWED'; auto.
-  rewrite stacksize_preserved; eauto.
-=======
   eapply find_function_ptr_translated; eauto.
   rewrite comp_transl. eapply allowed_call_translated; eauto.
   rewrite stacksize_preserved; auto.
->>>>>>> 6121cd13
+  rewrite comp_transl; eauto.
   constructor. auto.
     apply (cenv_compat_linkorder _ _ _ ORDER (compenv_program_compat _)).
   { red. now rewrite COMP, ALLOWED. }
@@ -663,7 +661,8 @@
   exploit Mem.free_parallel_extends; eauto. intros [m'1 [FREE EXT]].
   TransfInstr.
   left. exists (Returnstate s' (regmap_optget or Vundef rs') m'1); split.
-  eapply exec_Ireturn; eauto. rewrite stacksize_preserved; eauto.
+  eapply exec_Ireturn; eauto.
+  rewrite stacksize_preserved, comp_transl; eauto.
   constructor. auto.
   destruct or; simpl. apply RLD. constructor.
   auto.
