(* *********************************************************************)
(*                                                                     *)
(*              The Compcert verified compiler                         *)
(*                                                                     *)
(*          Xavier Leroy, INRIA Paris-Rocquencourt                     *)
(*                                                                     *)
(*  Copyright Institut National de Recherche en Informatique et en     *)
(*  Automatique.  All rights reserved.  This file is distributed       *)
(*  under the terms of the GNU Lesser General Public License as        *)
(*  published by the Free Software Foundation, either version 2.1 of   *)
(*  the License, or  (at your option) any later version.               *)
(*  This file is also distributed under the terms of the               *)
(*  INRIA Non-Commercial License Agreement.                            *)
(*                                                                     *)
(* *********************************************************************)

(** Abstract syntax and semantics for the Cminor language. *)

Require Import Coqlib.
Require Import Maps.
Require Import AST.
Require Import Integers.
Require Import Floats.
Require Import Events.
Require Import Values.
Require Import Memory.
Require Import Globalenvs.
Require Import Smallstep.
Require Import Switch.

(** * Abstract syntax *)

(** Cminor is a low-level imperative language structured in expressions,
  statements, functions and programs.  We first define the constants
  and operators that occur within expressions. *)

Inductive constant : Type :=
  | Ointconst: int -> constant     (**r integer constant *)
  | Ofloatconst: float -> constant (**r double-precision floating-point constant *)
  | Osingleconst: float32 -> constant (**r single-precision floating-point constant *)
  | Olongconst: int64 -> constant  (**r long integer constant *)
  | Oaddrsymbol: ident -> ptrofs -> constant (**r address of the symbol plus the offset *)
  | Oaddrstack: ptrofs -> constant.   (**r stack pointer plus the given offset *)

Inductive unary_operation : Type :=
  | Ocast8unsigned: unary_operation        (**r 8-bit zero extension  *)
  | Ocast8signed: unary_operation          (**r 8-bit sign extension  *)
  | Ocast16unsigned: unary_operation       (**r 16-bit zero extension  *)
  | Ocast16signed: unary_operation         (**r 16-bit sign extension *)
  | Onegint: unary_operation               (**r integer opposite *)
  | Onotint: unary_operation               (**r bitwise complement  *)
  | Onegf: unary_operation                 (**r float64 opposite *)
  | Oabsf: unary_operation                 (**r float64 absolute value *)
  | Onegfs: unary_operation                (**r float32 opposite *)
  | Oabsfs: unary_operation                (**r float32 absolute value *)
  | Osingleoffloat: unary_operation        (**r float truncation to float32 *)
  | Ofloatofsingle: unary_operation        (**r float extension to float64 *)
  | Ointoffloat: unary_operation           (**r signed integer to float64 *)
  | Ointuoffloat: unary_operation          (**r unsigned integer to float64 *)
  | Ofloatofint: unary_operation           (**r float64 to signed integer *)
  | Ofloatofintu: unary_operation          (**r float64 to unsigned integer *)
  | Ointofsingle: unary_operation          (**r signed integer to float32 *)
  | Ointuofsingle: unary_operation         (**r unsigned integer to float32 *)
  | Osingleofint: unary_operation          (**r float32 to signed integer *)
  | Osingleofintu: unary_operation         (**r float32 to unsigned integer *)
  | Onegl: unary_operation                 (**r long integer opposite *)
  | Onotl: unary_operation                 (**r long bitwise complement *)
  | Ointoflong: unary_operation            (**r long to int *)
  | Olongofint: unary_operation            (**r signed int to long *)
  | Olongofintu: unary_operation           (**r unsigned int to long *)
  | Olongoffloat: unary_operation          (**r float64 to signed long *)
  | Olonguoffloat: unary_operation         (**r float64 to unsigned long *)
  | Ofloatoflong: unary_operation          (**r signed long to float64 *)
  | Ofloatoflongu: unary_operation         (**r unsigned long to float64 *)
  | Olongofsingle: unary_operation         (**r float32 to signed long *)
  | Olonguofsingle: unary_operation        (**r float32 to unsigned long *)
  | Osingleoflong: unary_operation         (**r signed long to float32 *)
  | Osingleoflongu: unary_operation.       (**r unsigned long to float32 *)

Inductive binary_operation : Type :=
  | Oadd: binary_operation                 (**r integer addition *)
  | Osub: binary_operation                 (**r integer subtraction *)
  | Omul: binary_operation                 (**r integer multiplication *)
  | Odiv: binary_operation                 (**r integer signed division *)
  | Odivu: binary_operation                (**r integer unsigned division *)
  | Omod: binary_operation                 (**r integer signed modulus *)
  | Omodu: binary_operation                (**r integer unsigned modulus *)
  | Oand: binary_operation                 (**r integer bitwise ``and'' *)
  | Oor: binary_operation                  (**r integer bitwise ``or'' *)
  | Oxor: binary_operation                 (**r integer bitwise ``xor'' *)
  | Oshl: binary_operation                 (**r integer left shift *)
  | Oshr: binary_operation                 (**r integer right signed shift *)
  | Oshru: binary_operation                (**r integer right unsigned shift *)
  | Oaddf: binary_operation                (**r float64 addition *)
  | Osubf: binary_operation                (**r float64 subtraction *)
  | Omulf: binary_operation                (**r float64 multiplication *)
  | Odivf: binary_operation                (**r float64 division *)
  | Oaddfs: binary_operation               (**r float32 addition *)
  | Osubfs: binary_operation               (**r float32 subtraction *)
  | Omulfs: binary_operation               (**r float32 multiplication *)
  | Odivfs: binary_operation               (**r float32 division *)
  | Oaddl: binary_operation                (**r long addition *)
  | Osubl: binary_operation                (**r long subtraction *)
  | Omull: binary_operation                (**r long multiplication *)
  | Odivl: binary_operation                (**r long signed division *)
  | Odivlu: binary_operation               (**r long unsigned division *)
  | Omodl: binary_operation                (**r long signed modulus *)
  | Omodlu: binary_operation               (**r long unsigned modulus *)
  | Oandl: binary_operation                (**r long bitwise ``and'' *)
  | Oorl: binary_operation                 (**r long bitwise ``or'' *)
  | Oxorl: binary_operation                (**r long bitwise ``xor'' *)
  | Oshll: binary_operation                (**r long left shift *)
  | Oshrl: binary_operation                (**r long right signed shift *)
  | Oshrlu: binary_operation               (**r long right unsigned shift *)
  | Ocmp: comparison -> binary_operation   (**r integer signed comparison *)
  | Ocmpu: comparison -> binary_operation  (**r integer unsigned comparison *)
  | Ocmpf: comparison -> binary_operation  (**r float64 comparison *)
  | Ocmpfs: comparison -> binary_operation (**r float32 comparison *)
  | Ocmpl: comparison -> binary_operation  (**r long signed comparison *)
  | Ocmplu: comparison -> binary_operation. (**r long unsigned comparison *)

(** Expressions include reading local variables, constants,
  arithmetic operations, and memory loads. *)

Inductive expr : Type :=
  | Evar : ident -> expr
  | Econst : constant -> expr
  | Eunop : unary_operation -> expr -> expr
  | Ebinop : binary_operation -> expr -> expr -> expr
  | Eload : memory_chunk -> expr -> expr.

(** Statements include expression evaluation, assignment to local variables,
  memory stores, function calls, an if/then/else conditional, infinite
  loops, blocks and early block exits, and early function returns.
  [Sexit n] terminates prematurely the execution of the [n+1]
  enclosing [Sblock] statements. *)

Definition label := ident.

Inductive stmt : Type :=
  | Sskip: stmt
  | Sassign : ident -> expr -> stmt
  | Sstore : memory_chunk -> expr -> expr -> stmt
  | Scall : option ident -> signature -> expr -> list expr -> stmt
  | Stailcall: signature -> expr -> list expr -> stmt
  | Sbuiltin : option ident -> external_function -> list expr -> stmt
  | Sseq: stmt -> stmt -> stmt
  | Sifthenelse: expr -> stmt -> stmt -> stmt
  | Sloop: stmt -> stmt
  | Sblock: stmt -> stmt
  | Sexit: nat -> stmt
  | Sswitch: bool -> expr -> list (Z * nat) -> nat -> stmt
  | Sreturn: option expr -> stmt
  | Slabel: label -> stmt -> stmt
  | Sgoto: label -> stmt.

(** Functions are composed of a signature, a list of parameter names,
  a list of local variables, and a  statement representing
  the function body.  Each function can allocate a memory block of
  size [fn_stackspace] on entrance.  This block will be deallocated
  automatically before the function returns.  Pointers into this block
  can be taken with the [Oaddrstack] operator. *)

Record function : Type := mkfunction {
  fn_comp: compartment;
  fn_sig: signature;
  fn_params: list ident;
  fn_vars: list ident;
  fn_stackspace: Z;
  fn_body: stmt
}.

Instance has_comp_function : has_comp function := fn_comp.

Definition fundef := AST.fundef function.
Definition program := AST.program fundef unit.

Definition funsig (fd: fundef) :=
  match fd with
  | Internal f => fn_sig f
  | External ef => ef_sig ef
  end.

(** * Operational semantics (small-step) *)

(** Two kinds of evaluation environments are involved:
- [genv]: global environments, define symbols and functions;
- [env]: local environments, map local variables to values.
*)

Definition genv := Genv.t fundef unit.
Definition env := PTree.t val.


(** The following functions build the initial local environment at
  function entry, binding parameters to the provided arguments and
  initializing local variables to [Vundef]. *)

Fixpoint set_params (vl: list val) (il: list ident) {struct il} : env :=
  match il, vl with
  | i1 :: is, v1 :: vs => PTree.set i1 v1 (set_params vs is)
  | i1 :: is, nil => PTree.set i1 Vundef (set_params nil is)
  | _, _ => PTree.empty val
  end.

Fixpoint set_locals (il: list ident) (e: env) {struct il} : env :=
  match il with
  | nil => e
  | i1 :: is => PTree.set i1 Vundef (set_locals is e)
  end.

Definition set_optvar (optid: option ident) (v: val) (e: env) : env :=
  match optid with
  | None => e
  | Some id => PTree.set id v e
  end.

(** Continuations *)

Inductive cont: Type :=
  | Kstop: cont                         (**r stop program execution *)
  | Kseq: stmt -> cont -> cont          (**r execute stmt, then cont *)
  | Kblock: cont -> cont                (**r exit a block, then do cont *)
  | Kcall: option ident -> function -> val -> env -> cont -> cont.
                                        (**r return to caller *)

(** States *)

Inductive state: Type :=
  | State:                      (**r Execution within a function *)
      forall (f: function)              (**r currently executing function  *)
             (s: stmt)                  (**r statement under consideration *)
             (k: cont)                  (**r its continuation -- what to do next *)
             (sp: val)                  (**r current stack pointer *)
             (e: env)                   (**r current local environment *)
             (m: mem),                  (**r current memory state *)
      state
  | Callstate:                  (**r Invocation of a function *)
      forall (f: fundef)                (**r function to invoke *)
             (args: list val)           (**r arguments provided by caller *)
             (k: cont)                  (**r what to do next  *)
             (m: mem),                  (**r memory state *)
      state
  | Returnstate:                (**r Return from a function *)
      forall (v: val)                   (**r Return value *)
             (k: cont)                  (**r what to do next *)
             (m: mem)         (**r memory state *)
             (ty: rettype)
             (cp: compartment),
        state.

Section RELSEM.

Variable ge: genv.

(** Evaluation of constants and operator applications.
    [None] is returned when the computation is undefined, e.g.
    if arguments are of the wrong types, or in case of an integer division
    by zero. *)

Definition eval_constant (sp: val) (cst: constant) : option val :=
  match cst with
  | Ointconst n => Some (Vint n)
  | Ofloatconst n => Some (Vfloat n)
  | Osingleconst n => Some (Vsingle n)
  | Olongconst n => Some (Vlong n)
  | Oaddrsymbol s ofs => Some (Genv.symbol_address ge s ofs)
  | Oaddrstack ofs => Some (Val.offset_ptr sp ofs)
  end.

Definition eval_unop (op: unary_operation) (arg: val) : option val :=
  match op with
  | Ocast8unsigned => Some (Val.zero_ext 8 arg)
  | Ocast8signed => Some (Val.sign_ext 8 arg)
  | Ocast16unsigned => Some (Val.zero_ext 16 arg)
  | Ocast16signed => Some (Val.sign_ext 16 arg)
  | Onegint => Some (Val.negint arg)
  | Onotint => Some (Val.notint arg)
  | Onegf => Some (Val.negf arg)
  | Oabsf => Some (Val.absf arg)
  | Onegfs => Some (Val.negfs arg)
  | Oabsfs => Some (Val.absfs arg)
  | Osingleoffloat => Some (Val.singleoffloat arg)
  | Ofloatofsingle => Some (Val.floatofsingle arg)
  | Ointoffloat => Val.intoffloat arg
  | Ointuoffloat => Val.intuoffloat arg
  | Ofloatofint => Val.floatofint arg
  | Ofloatofintu => Val.floatofintu arg
  | Ointofsingle => Val.intofsingle arg
  | Ointuofsingle => Val.intuofsingle arg
  | Osingleofint => Val.singleofint arg
  | Osingleofintu => Val.singleofintu arg
  | Onegl => Some (Val.negl arg)
  | Onotl => Some (Val.notl arg)
  | Ointoflong => Some (Val.loword arg)
  | Olongofint => Some (Val.longofint arg)
  | Olongofintu => Some (Val.longofintu arg)
  | Olongoffloat => Val.longoffloat arg
  | Olonguoffloat => Val.longuoffloat arg
  | Ofloatoflong => Val.floatoflong arg
  | Ofloatoflongu => Val.floatoflongu arg
  | Olongofsingle => Val.longofsingle arg
  | Olonguofsingle => Val.longuofsingle arg
  | Osingleoflong => Val.singleoflong arg
  | Osingleoflongu => Val.singleoflongu arg
  end.

Definition eval_binop
            (op: binary_operation) (arg1 arg2: val) (m: mem): option val :=
  match op with
  | Oadd => Some (Val.add arg1 arg2)
  | Osub => Some (Val.sub arg1 arg2)
  | Omul => Some (Val.mul arg1 arg2)
  | Odiv => Val.divs arg1 arg2
  | Odivu => Val.divu arg1 arg2
  | Omod => Val.mods arg1 arg2
  | Omodu => Val.modu arg1 arg2
  | Oand => Some (Val.and arg1 arg2)
  | Oor => Some (Val.or arg1 arg2)
  | Oxor => Some (Val.xor arg1 arg2)
  | Oshl => Some (Val.shl arg1 arg2)
  | Oshr => Some (Val.shr arg1 arg2)
  | Oshru => Some (Val.shru arg1 arg2)
  | Oaddf => Some (Val.addf arg1 arg2)
  | Osubf => Some (Val.subf arg1 arg2)
  | Omulf => Some (Val.mulf arg1 arg2)
  | Odivf => Some (Val.divf arg1 arg2)
  | Oaddfs => Some (Val.addfs arg1 arg2)
  | Osubfs => Some (Val.subfs arg1 arg2)
  | Omulfs => Some (Val.mulfs arg1 arg2)
  | Odivfs => Some (Val.divfs arg1 arg2)
  | Oaddl => Some (Val.addl arg1 arg2)
  | Osubl => Some (Val.subl arg1 arg2)
  | Omull => Some (Val.mull arg1 arg2)
  | Odivl => Val.divls arg1 arg2
  | Odivlu => Val.divlu arg1 arg2
  | Omodl => Val.modls arg1 arg2
  | Omodlu => Val.modlu arg1 arg2
  | Oandl => Some (Val.andl arg1 arg2)
  | Oorl => Some (Val.orl arg1 arg2)
  | Oxorl => Some (Val.xorl arg1 arg2)
  | Oshll => Some (Val.shll arg1 arg2)
  | Oshrl => Some (Val.shrl arg1 arg2)
  | Oshrlu => Some (Val.shrlu arg1 arg2)
  | Ocmp c => Some (Val.cmp c arg1 arg2)
  | Ocmpu c => Some (Val.cmpu (Mem.valid_pointer m) c arg1 arg2)
  | Ocmpf c => Some (Val.cmpf c arg1 arg2)
  | Ocmpfs c => Some (Val.cmpfs c arg1 arg2)
  | Ocmpl c => Val.cmpl c arg1 arg2
  | Ocmplu c => Val.cmplu (Mem.valid_pointer m) c arg1 arg2
  end.

(** Evaluation of an expression: [eval_expr ge sp e m a v]
  states that expression [a] evaluates to value [v].
  [ge] is the global environment, [e] the local environment,
  and [m] the current memory state.  They are unchanged during evaluation.
  [sp] is the pointer to the memory block allocated for this function
  (stack frame).
*)

Section EVAL_EXPR.

Variable sp: val.
Variable e: env.
Variable m: mem.
Variable cp: compartment.

Inductive eval_expr: expr -> val -> Prop :=
  | eval_Evar: forall id v,
      PTree.get id e = Some v ->
      eval_expr (Evar id) v
  | eval_Econst: forall cst v,
      eval_constant sp cst = Some v ->
      eval_expr (Econst cst) v
  | eval_Eunop: forall op a1 v1 v,
      eval_expr a1 v1 ->
      eval_unop op v1 = Some v ->
      eval_expr (Eunop op a1) v
  | eval_Ebinop: forall op a1 a2 v1 v2 v,
      eval_expr a1 v1 ->
      eval_expr a2 v2 ->
      eval_binop op v1 v2 m = Some v ->
      eval_expr (Ebinop op a1 a2) v
  | eval_Eload: forall chunk addr vaddr v,
      eval_expr addr vaddr ->
      Mem.loadv chunk m vaddr (Some cp) = Some v ->
      eval_expr (Eload chunk addr) v.

Inductive eval_exprlist: list expr -> list val -> Prop :=
  | eval_Enil:
      eval_exprlist nil nil
  | eval_Econs: forall a1 al v1 vl,
      eval_expr a1 v1 -> eval_exprlist al vl ->
      eval_exprlist (a1 :: al) (v1 :: vl).

End EVAL_EXPR.

(** Pop continuation until a call or stop while skipping tail frames *)

Fixpoint call_cont (k: cont) : cont :=
  match k with
  | Kseq s k => call_cont k
  | Kblock k => call_cont k
  | _ => k
  end.

Definition is_call_cont (k: cont) : Prop :=
  match k with
  | Kstop => True
  | Kcall _ _ _ _ _ => True
  | _ => False
  end.

Definition call_comp (k: cont) : compartment :=
  match call_cont k with
  | Kcall _ f _ _ _ => (comp_of f)
  | _ => default_compartment
  end.

(** Find the statement and manufacture the continuation
  corresponding to a label *)

Fixpoint find_label (lbl: label) (s: stmt) (k: cont)
                    {struct s}: option (stmt * cont) :=
  match s with
  | Sseq s1 s2 =>
      match find_label lbl s1 (Kseq s2 k) with
      | Some sk => Some sk
      | None => find_label lbl s2 k
      end
  | Sifthenelse a s1 s2 =>
      match find_label lbl s1 k with
      | Some sk => Some sk
      | None => find_label lbl s2 k
      end
  | Sloop s1 =>
      find_label lbl s1 (Kseq (Sloop s1) k)
  | Sblock s1 =>
      find_label lbl s1 (Kblock k)
  | Slabel lbl' s' =>
      if ident_eq lbl lbl' then Some(s', k) else find_label lbl s' k
  | _ => None
  end.

(** One step of execution *)

Inductive step: state -> trace -> state -> Prop :=

  | step_skip_seq: forall f s k sp e m,
      step (State f Sskip (Kseq s k) sp e m)
        E0 (State f s k sp e m)
  | step_skip_block: forall f k sp e m,
      step (State f Sskip (Kblock k) sp e m)
        E0 (State f Sskip k sp e m)
  | step_skip_call: forall f k sp e m m',
      is_call_cont k ->
      Mem.free m sp 0 f.(fn_stackspace) (comp_of f) = Some m' ->
      step (State f Sskip k (Vptr sp Ptrofs.zero) e m)
        E0 (Returnstate Vundef k m' (sig_res (fn_sig f)) (comp_of f))

  | step_assign: forall f id a k sp e m v,
      eval_expr sp e m (comp_of f) a v ->
      step (State f (Sassign id a) k sp e m)
        E0 (State f Sskip k sp (PTree.set id v e) m)

  | step_store: forall f chunk addr a k sp e m vaddr v m',
      eval_expr sp e m (comp_of f) addr vaddr ->
      eval_expr sp e m (comp_of f) a v ->
      Mem.storev chunk m vaddr v (comp_of f) = Some m' ->
      step (State f (Sstore chunk addr a) k sp e m)
        E0 (State f Sskip k sp e m')

  | step_call: forall f optid sig a bl k sp e m vf vargs fd t,
      eval_expr sp e m (comp_of f) a vf ->
      eval_exprlist sp e m (comp_of f) bl vargs ->
      Genv.find_funct ge vf = Some fd ->
      funsig fd = sig ->
      (* Check that the call to the function pointer is allowed *)
      forall (ALLOWED: Genv.allowed_call ge (comp_of f) vf),
      forall (NO_CROSS_PTR: Genv.type_of_call ge (comp_of f) (Genv.find_comp ge vf) = Genv.CrossCompartmentCall -> Forall not_ptr vargs),
      forall (EV: call_trace ge (comp_of f) (Genv.find_comp ge vf) vf vargs (sig_args sig) t),
      step (State f (Scall optid sig a bl) k sp e m)
        t (Callstate fd vargs (Kcall optid f sp e k) m)

  | step_tailcall: forall f sig a bl k sp e m vf vargs fd m',
      eval_expr (Vptr sp Ptrofs.zero) e m (comp_of f) a vf ->
      eval_exprlist (Vptr sp Ptrofs.zero) e m (comp_of f) bl vargs ->
      Genv.find_funct ge vf = Some fd ->
      funsig fd = sig ->
      forall (COMP: comp_of fd = (comp_of f)),
      forall (SIG: sig_res (fn_sig f) = sig_res sig),
      forall (ALLOWED: needs_calling_comp (comp_of f) = false),
      forall (ALLOWED': Genv.allowed_call ge (comp_of f) vf),
      Mem.free m sp 0 f.(fn_stackspace) (comp_of f) = Some m' ->
      (* forall (EV: call_trace ge (comp_of f) (Genv.find_comp ge vf) vf vargs (sig_args sig) t), *)
      step (State f (Stailcall sig a bl) k (Vptr sp Ptrofs.zero) e m)
        E0 (Callstate fd vargs (call_cont k) m')

  | step_builtin: forall f optid ef bl k sp e m vargs t vres m',
      eval_exprlist sp e m (comp_of f) bl vargs ->
      external_call ef ge (comp_of f) vargs m t vres m' ->
      step (State f (Sbuiltin optid ef bl) k sp e m)
         t (State f Sskip k sp (set_optvar optid vres e) m')

  | step_seq: forall f s1 s2 k sp e m,
      step (State f (Sseq s1 s2) k sp e m)
        E0 (State f s1 (Kseq s2 k) sp e m)

  | step_ifthenelse: forall f a s1 s2 k sp e m v b,
      eval_expr sp e m (comp_of f) a v ->
      Val.bool_of_val v b ->
      step (State f (Sifthenelse a s1 s2) k sp e m)
        E0 (State f (if b then s1 else s2) k sp e m)

  | step_loop: forall f s k sp e m,
      step (State f (Sloop s) k sp e m)
        E0 (State f s (Kseq (Sloop s) k) sp e m)

  | step_block: forall f s k sp e m,
      step (State f (Sblock s) k sp e m)
        E0 (State f s (Kblock k) sp e m)

  | step_exit_seq: forall f n s k sp e m,
      step (State f (Sexit n) (Kseq s k) sp e m)
        E0 (State f (Sexit n) k sp e m)
  | step_exit_block_0: forall f k sp e m,
      step (State f (Sexit O) (Kblock k) sp e m)
        E0 (State f Sskip k sp e m)
  | step_exit_block_S: forall f n k sp e m,
      step (State f (Sexit (S n)) (Kblock k) sp e m)
        E0 (State f (Sexit n) k sp e m)

  | step_switch: forall f islong a cases default k sp e m v n,
      eval_expr sp e m (comp_of f) a v ->
      switch_argument islong v n ->
      step (State f (Sswitch islong a cases default) k sp e m)
        E0 (State f (Sexit (switch_target n default cases)) k sp e m)

  | step_return_0: forall f k sp e m m',
      Mem.free m sp 0 f.(fn_stackspace) (comp_of f) = Some m' ->
      step (State f (Sreturn None) k (Vptr sp Ptrofs.zero) e m)
        E0 (Returnstate Vundef (call_cont k) m' (sig_res (fn_sig f)) (comp_of f))
  | step_return_1: forall f a k sp e m v m',
      eval_expr (Vptr sp Ptrofs.zero) e m (comp_of f) a v ->
      Mem.free m sp 0 f.(fn_stackspace) (comp_of f) = Some m' ->
      step (State f (Sreturn (Some a)) k (Vptr sp Ptrofs.zero) e m)
        E0 (Returnstate v (call_cont k) m' (sig_res (fn_sig f)) (comp_of f))

  | step_label: forall f lbl s k sp e m,
      step (State f (Slabel lbl s) k sp e m)
        E0 (State f s k sp e m)

  | step_goto: forall f lbl k sp e m s' k',
      find_label lbl f.(fn_body) (call_cont k) = Some(s', k') ->
      step (State f (Sgoto lbl) k sp e m)
        E0 (State f s' k' sp e m)

  | step_internal_function: forall f vargs k m m' sp e,
      Mem.alloc m (comp_of f) 0 f.(fn_stackspace) = (m', sp) ->
      set_locals f.(fn_vars) (set_params vargs f.(fn_params)) = e ->
      step (Callstate (Internal f) vargs k m)
        E0 (State f f.(fn_body) k (Vptr sp Ptrofs.zero) e m')
  | step_external_function: forall ef vargs k m t vres m',
      external_call ef ge (call_comp k) vargs m t vres m' ->
      step (Callstate (External ef) vargs k m)
         t (Returnstate vres k m' (sig_res (ef_sig ef)) (comp_of ef))

  | step_return: forall v optid f sp e cp k m ty t,
      forall (NO_CROSS_PTR: Genv.type_of_call ge (comp_of f) cp = Genv.CrossCompartmentCall -> not_ptr v),
      forall (EV: return_trace ge (comp_of f) cp v ty t),
      step (Returnstate v (Kcall optid f sp e k) m ty cp)
        t (State f Sskip k sp (set_optvar optid v e) m).

End RELSEM.

(** Execution of whole programs are described as sequences of transitions
  from an initial state to a final state.  An initial state is a [Callstate]
  corresponding to the invocation of the ``main'' function of the program
  without arguments and with an empty continuation. *)

Inductive initial_state (p: program): state -> Prop :=
  | initial_state_intro: forall b f m0,
      let ge := Genv.globalenv p in
      Genv.init_mem p = Some m0 ->
      Genv.find_symbol ge p.(prog_main) = Some b ->
      Genv.find_funct_ptr ge b = Some f ->
      funsig f = signature_main ->
      initial_state p (Callstate f nil Kstop m0).

(** A final state is a [Returnstate] with an empty continuation. *)

Inductive final_state: state -> int -> Prop :=
  | final_state_intro: forall r m sg cp,
      final_state (Returnstate (Vint r) Kstop m sg cp) r.

(** The corresponding small-step semantics. *)

Definition semantics (p: program) :=
  Semantics step (initial_state p) final_state (Genv.globalenv p).

(** This semantics is receptive to changes in events. *)

Lemma semantics_receptive:
  forall (p: program), receptive (semantics p).
Proof.
  intros. constructor; simpl; intros.
(* receptiveness *)
  assert (t1 = E0 -> exists s2, step (Genv.globalenv p) s t2 s2).
    intros. subst. inv H0. exists s1; auto.
  inversion H; subst; auto.
  inv EV; inv H0; eexists; eauto.
  exploit external_call_receptive; eauto. intros [vres2 [m2 EC2]].
  exists (State f Sskip k sp (set_optvar optid vres2 e) m2). econstructor; eauto.
  exploit external_call_receptive; eauto. intros [vres2 [m2 EC2]].
  exists (Returnstate vres2 k m2 (sig_res (ef_sig ef)) (comp_of ef)). econstructor; eauto.
  inv EV; inv H0; eexists; eauto.
(* trace length *)
<<<<<<< HEAD
  red; intros; inv H; simpl; try omega; try now eapply external_call_trace_length; eauto.
  inv EV; auto.
  inv EV; auto.
=======
  red; intros; inv H; simpl; try lia; eapply external_call_trace_length; eauto.
>>>>>>> db8a63f2
Qed.

(** This semantics is determinate. *)

Lemma eval_expr_determ:
  forall ge sp e m cp a v, eval_expr ge sp e m cp a v ->
  forall v', eval_expr ge sp e m cp a v' -> v' = v.
Proof.
  induction 1; intros v' E'; inv E'.
- congruence.
- congruence.
- assert (v0 = v1) by eauto. congruence.
- assert (v0 = v1) by eauto. assert (v3 = v2) by eauto. congruence.
- assert (vaddr0 = vaddr) by eauto.
  (* congruence. *)
  subst vaddr0.
  destruct vaddr; try discriminate. simpl in *.
  apply Mem.load_result in H0. apply Mem.load_result in H5. now subst.
Qed.

Lemma eval_exprlist_determ:
  forall ge sp e m cp al vl, eval_exprlist ge sp e m cp al vl ->
  forall vl', eval_exprlist ge sp e m cp al vl' -> vl' = vl.
Proof.
  induction 1; intros vl' E'; inv E'.
  - auto.
  - f_equal; eauto using eval_expr_determ.
Qed.

Ltac Determ :=
  try congruence;
  match goal with
  | [ |- match_traces _ E0 E0 /\ (_ -> _) ]  =>
          split; [constructor|intros _; Determ]
  | [ H: is_call_cont ?k |- _ ] =>
          contradiction || (clear H; Determ)
  | [ H1: eval_expr _ _ _ _ _ ?a ?v1, H2: eval_expr _ _ _ _ _ ?a ?v2 |- _ ] =>
          assert (v1 = v2) by (eapply eval_expr_determ; eauto);
          clear H1 H2; Determ
  | [ H1: eval_exprlist _ _ _ _ _ ?a ?v1, H2: eval_exprlist _ _ _ _ _ ?a ?v2 |- _ ] =>
          assert (v1 = v2) by (eapply eval_exprlist_determ; eauto);
          clear H1 H2; Determ
  | _ => idtac
  end.

Lemma semantics_determinate:
  forall (p: program), determinate (semantics p).
Proof.
  intros. constructor; set (ge := Genv.globalenv p); simpl; intros.
- (* determ *)
  inv H; inv H0; Determ.
  + subst. rewrite H16 in H3; inv H3.
    inv EV; inv EV0; try congruence.
    split; [constructor | auto].
    inv H3; auto.
    assert (i0 = i) by congruence; subst.
    assert (vl0 = vl) by now eapply eventval_list_match_determ_2; eauto. subst.
    split; [constructor | auto].
  + subst vargs0. exploit external_call_determ. eexact H2.  eexact H13.
    intros (A & B). split; intros; auto.
    apply B in H; destruct H; congruence.
  + subst. inv H2; inv H13; auto.
  + subst. inv H2; inv H14; reflexivity.
  + exploit external_call_determ. eexact H1. eexact H7.
    intros (A & B). split; intros; auto.
    apply B in H; destruct H; congruence.
  + subst.
    inv EV; inv EV0; try congruence.
    split; [constructor | auto].
    assert (res0 = res) by now eapply eventval_match_determ_2; eauto. subst.
    split; [constructor | auto].
- (* single event *)
<<<<<<< HEAD
  red; simpl. destruct 1; simpl; try omega;
  try now eapply external_call_trace_length; eauto.
  inv EV; auto.
  inv EV; auto.
=======
  red; simpl. destruct 1; simpl; try lia;
  eapply external_call_trace_length; eauto.
>>>>>>> db8a63f2
- (* initial states *)
  inv H; inv H0. unfold ge0, ge1 in *. congruence.
- (* nostep final state *)
  red; intros; red; intros. inv H; inv H0.
- (* final states *)
  inv H; inv H0; auto.
Qed.

(** * Alternate operational semantics (big-step) *)

(** We now define another semantics for Cminor without [goto] that follows
  the ``big-step'' style of semantics, also known as natural semantics.
  In this style, just like expressions evaluate to values,
  statements evaluate to``outcomes'' indicating how execution should
  proceed afterwards. *)

Inductive outcome: Type :=
  | Out_normal: outcome                (**r continue in sequence *)
  | Out_exit: nat -> outcome           (**r terminate [n+1] enclosing blocks *)
  | Out_return: option val -> outcome  (**r return immediately to caller *)
  | Out_tailcall_return: val -> outcome. (**r already returned to caller via a tailcall *)

Definition outcome_block (out: outcome) : outcome :=
  match out with
  | Out_exit O => Out_normal
  | Out_exit (S n) => Out_exit n
  | out => out
  end.

(*
Definition outcome_result_value
    (out: outcome) (retsig: rettype) (vres: val) : Prop :=
  match out with
  | Out_normal => vres = Vundef
  | Out_return None => vres = Vundef
  | Out_return (Some v) => retsig <> Tvoid /\ vres = v
  | Out_tailcall_return v => vres = v
  | _ => False
  end.
*)

Definition outcome_result_value
    (out: outcome) (vres: val) : Prop :=
  match out with
  | Out_normal => vres = Vundef
  | Out_return None => vres = Vundef
  | Out_return (Some v) => vres = v
  | Out_tailcall_return v => vres = v
  | _ => False
  end.

Definition outcome_free_mem
    (out: outcome) (m: mem) (sp: block) (sz: Z) (cp: compartment) (m': mem) :=
  match out with
  | Out_tailcall_return _ => m' = m
  | _ => Mem.free m sp 0 sz cp = Some m'
  end.

Section NATURALSEM.

Variable ge: genv.

(** Evaluation of a function invocation: [eval_funcall ge cp m f args t m' res]
  means that the function [f], applied to the arguments [args] in
  memory state [m], returns the value [res] in modified memory state [m'].
  [t] is the trace of observable events generated during the invocation.
*)

Inductive eval_funcall:
        compartment ->
        mem -> fundef -> list val -> trace ->
        mem -> val -> Prop :=
  | eval_funcall_internal:
      forall cp m f vargs m1 sp e t e2 m2 out vres m3,
      Mem.alloc m (comp_of f) 0 f.(fn_stackspace) = (m1, sp) ->
      set_locals f.(fn_vars) (set_params vargs f.(fn_params)) = e ->
      exec_stmt f (Vptr sp Ptrofs.zero) e m1 f.(fn_body) t e2 m2 out ->
      outcome_result_value out vres ->
      outcome_free_mem out m2 sp f.(fn_stackspace) (comp_of f) m3 ->
      eval_funcall cp m (Internal f) vargs t m3 vres
  | eval_funcall_external:
      forall ef cp m args t res m',
      external_call ef ge cp args m t res m' ->
      eval_funcall cp m (External ef) args t m' res

(** Execution of a statement: [exec_stmt ge f sp e m s t e' m' out]
  means that statement [s] executes with outcome [out].
  [e] is the initial environment and [m] is the initial memory state.
  [e'] is the final environment, reflecting variable assignments performed
  by [s].  [m'] is the final memory state, reflecting memory stores
  performed by [s].  [t] is the trace of I/O events performed during
  the execution.  The other parameters are as in [eval_expr]. *)

with exec_stmt:
         function -> val ->
         env -> mem -> stmt -> trace ->
         env -> mem -> outcome -> Prop :=
  | exec_Sskip:
      forall f sp e m,
      exec_stmt f sp e m Sskip E0 e m Out_normal
  | exec_Sassign:
      forall f sp e m id a v,
      eval_expr ge sp e m (comp_of f) a v ->
      exec_stmt f sp e m (Sassign id a) E0 (PTree.set id v e) m Out_normal
  | exec_Sstore:
      forall f sp e m chunk addr a vaddr v m',
      eval_expr ge sp e m (comp_of f) addr vaddr ->
      eval_expr ge sp e m (comp_of f) a v ->
      Mem.storev chunk m vaddr v (comp_of f) = Some m' ->
      exec_stmt f sp e m (Sstore chunk addr a) E0 e m' Out_normal
  | exec_Scall:
      forall f sp e m optid sig a bl vf vargs fd t m' vres e' t' t'',
      eval_expr ge sp e m (comp_of f) a vf ->
      eval_exprlist ge sp e m (comp_of f) bl vargs ->
      Genv.find_funct ge vf = Some fd -> funsig fd = sig -> eval_funcall (comp_of f) m fd vargs t m' vres ->
      e' = set_optvar optid vres e ->
      forall (ALLOWED: Genv.allowed_call ge (comp_of f) vf),
      forall (NO_CROSS_PTR_CALL: Genv.type_of_call ge (comp_of f) (Genv.find_comp ge vf) = Genv.CrossCompartmentCall -> Forall not_ptr vargs),
      forall (EV: call_trace ge (comp_of f) (Genv.find_comp ge vf) vf vargs (sig_args sig) t'),
      forall (NO_CROSS_PTR_RETURN: Genv.type_of_call ge (comp_of f) (Genv.find_comp ge vf) = Genv.CrossCompartmentCall -> not_ptr vres),
      forall (EV': return_trace ge (comp_of f) (Genv.find_comp ge vf) vres (sig_res sig) t''),
      exec_stmt f sp e m (Scall optid sig a bl) (t' ** t ** t'') e' m' Out_normal
  | exec_Sbuiltin:
      forall f sp e m optid ef bl t m' vargs vres e',
      eval_exprlist ge sp e m (comp_of f) bl vargs ->
      external_call ef ge (comp_of f) vargs m t vres m' ->
      e' = set_optvar optid vres e ->
      exec_stmt f sp e m (Sbuiltin optid ef bl) t e' m' Out_normal
  | exec_Sifthenelse:
      forall f sp e m a s1 s2 v b t e' m' out,
      eval_expr ge sp e m (comp_of f) a v ->
      Val.bool_of_val v b ->
      exec_stmt f sp e m (if b then s1 else s2) t e' m' out ->
      exec_stmt f sp e m (Sifthenelse a s1 s2) t e' m' out
  | exec_Sseq_continue:
      forall f sp e m t s1 t1 e1 m1 s2 t2 e2 m2 out,
      exec_stmt f sp e m s1 t1 e1 m1 Out_normal ->
      exec_stmt f sp e1 m1 s2 t2 e2 m2 out ->
      t = t1 ** t2 ->
      exec_stmt f sp e m (Sseq s1 s2) t e2 m2 out
  | exec_Sseq_stop:
      forall f sp e m t s1 s2 e1 m1 out,
      exec_stmt f sp e m s1 t e1 m1 out ->
      out <> Out_normal ->
      exec_stmt f sp e m (Sseq s1 s2) t e1 m1 out
  | exec_Sloop_loop:
      forall f sp e m s t t1 e1 m1 t2 e2 m2 out,
      exec_stmt f sp e m s t1 e1 m1 Out_normal ->
      exec_stmt f sp e1 m1 (Sloop s) t2 e2 m2 out ->
      t = t1 ** t2 ->
      exec_stmt f sp e m (Sloop s) t e2 m2 out
  | exec_Sloop_stop:
      forall f sp e m t s e1 m1 out,
      exec_stmt f sp e m s t e1 m1 out ->
      out <> Out_normal ->
      exec_stmt f sp e m (Sloop s) t e1 m1 out
  | exec_Sblock:
      forall f sp e m s t e1 m1 out,
      exec_stmt f sp e m s t e1 m1 out ->
      exec_stmt f sp e m (Sblock s) t e1 m1 (outcome_block out)
  | exec_Sexit:
      forall f sp e m n,
      exec_stmt f sp e m (Sexit n) E0 e m (Out_exit n)
  | exec_Sswitch:
      forall f sp e m islong a cases default v n,
      eval_expr ge sp e m (comp_of f) a v ->
      switch_argument islong v n ->
      exec_stmt f sp e m (Sswitch islong a cases default)
                E0 e m (Out_exit (switch_target n default cases))
  | exec_Sreturn_none:
      forall f sp e m,
      exec_stmt f sp e m (Sreturn None) E0 e m (Out_return None)
  | exec_Sreturn_some:
      forall f sp e m a v,
      eval_expr ge sp e m (comp_of f) a v ->
      exec_stmt f sp e m (Sreturn (Some a)) E0 e m (Out_return (Some v))
  | exec_Stailcall:
      forall f sp e m sig a bl vf vargs fd t m' m'' vres,
      eval_expr ge (Vptr sp Ptrofs.zero) e m (comp_of f) a vf ->
      eval_exprlist ge (Vptr sp Ptrofs.zero) e m (comp_of f) bl vargs ->
      Genv.find_funct ge vf = Some fd ->
      funsig fd = sig ->
      forall (COMP: comp_of fd = (comp_of f)),
      forall (SIG: sig_res (fn_sig f) = sig_res sig),
      forall (ALLOWED: needs_calling_comp (comp_of f) = false),
      forall (ALLOWED': Genv.allowed_call ge (comp_of f) vf),
      Mem.free m sp 0 f.(fn_stackspace) (comp_of f) = Some m' ->
      eval_funcall (comp_of f) m' fd vargs t m'' vres ->
      (* forall (EV: call_trace ge (comp_of f) (Genv.find_comp ge vf) vf vargs (sig_args sig) t'), *)
      exec_stmt f (Vptr sp Ptrofs.zero) e m (Stailcall sig a bl) t e m'' (Out_tailcall_return vres).

Scheme eval_funcall_ind2 := Minimality for eval_funcall Sort Prop
  with exec_stmt_ind2 := Minimality for exec_stmt Sort Prop.
Combined Scheme eval_funcall_exec_stmt_ind2
  from eval_funcall_ind2, exec_stmt_ind2.

(** Coinductive semantics for divergence.
  [evalinf_funcall ge m f args t]
  means that the function [f] diverges when applied to the arguments [args] in
  memory state [m].  The infinite trace [t] is the trace of
  observable events generated during the invocation.
*)

CoInductive evalinf_funcall:
        mem -> fundef -> list val -> traceinf -> Prop :=
  | evalinf_funcall_internal:
      forall m f vargs m1 sp e t,
      Mem.alloc m (comp_of f) 0 f.(fn_stackspace) = (m1, sp) ->
      set_locals f.(fn_vars) (set_params vargs f.(fn_params)) = e ->
      execinf_stmt f (Vptr sp Ptrofs.zero) e m1 f.(fn_body) t ->
      evalinf_funcall m (Internal f) vargs t

(** [execinf_stmt ge sp e m s t] means that statement [s] diverges.
  [e] is the initial environment, [m] is the initial memory state,
  and [t] the trace of observable events performed during the execution. *)

with execinf_stmt:
         function -> val -> env -> mem -> stmt -> traceinf -> Prop :=
  | execinf_Scall:
      forall f sp e m optid sig a bl vf vargs fd t t',
      eval_expr ge sp e m (comp_of f) a vf ->
      eval_exprlist ge sp e m (comp_of f) bl vargs ->
      Genv.find_funct ge vf = Some fd ->
      funsig fd = sig ->
      evalinf_funcall m fd vargs t ->
      forall (ALLOWED: Genv.allowed_call ge (comp_of f) vf),
      forall (NO_CROSS_PTR: Genv.type_of_call ge (comp_of f) (Genv.find_comp ge vf) = Genv.CrossCompartmentCall -> Forall not_ptr vargs),
      forall (EV: call_trace ge (comp_of f) (Genv.find_comp ge vf) vf vargs (sig_args sig) t'),
      execinf_stmt f sp e m (Scall optid sig a bl) (t' *** t)
  | execinf_Sifthenelse:
      forall f sp e m a s1 s2 v b t,
      eval_expr ge sp e m (comp_of f) a v ->
      Val.bool_of_val v b ->
      execinf_stmt f sp e m (if b then s1 else s2) t ->
      execinf_stmt f sp e m (Sifthenelse a s1 s2) t
  | execinf_Sseq_1:
      forall f sp e m t s1 s2,
      execinf_stmt f sp e m s1 t ->
      execinf_stmt f sp e m (Sseq s1 s2) t
  | execinf_Sseq_2:
      forall f sp e m t s1 t1 e1 m1 s2 t2,
      exec_stmt f sp e m s1 t1 e1 m1 Out_normal ->
      execinf_stmt f sp e1 m1 s2 t2 ->
      t = t1 *** t2 ->
      execinf_stmt f sp e m (Sseq s1 s2) t
  | execinf_Sloop_body:
      forall f sp e m s t,
      execinf_stmt f sp e m s t ->
      execinf_stmt f sp e m (Sloop s) t
  | execinf_Sloop_loop:
      forall f sp e m s t t1 e1 m1 t2,
      exec_stmt f sp e m s t1 e1 m1 Out_normal ->
      execinf_stmt f sp e1 m1 (Sloop s) t2 ->
      t = t1 *** t2 ->
      execinf_stmt f sp e m (Sloop s) t
  | execinf_Sblock:
      forall f sp e m s t,
      execinf_stmt f sp e m s t ->
      execinf_stmt f sp e m (Sblock s) t
  | execinf_Stailcall:
      forall f sp e m sig a bl vf vargs fd m' t,
      eval_expr ge (Vptr sp Ptrofs.zero) e m (comp_of f) a vf ->
      eval_exprlist ge (Vptr sp Ptrofs.zero) e m (comp_of f) bl vargs ->
      Genv.find_funct ge vf = Some fd ->
      funsig fd = sig ->
      forall (COMP: comp_of fd = (comp_of f)),
      forall (SIG: sig_res (fn_sig f) = sig_res sig),
      forall (ALLOWED: needs_calling_comp (comp_of f) = false),
      forall (ALLOWED': Genv.allowed_call ge (comp_of f) vf),
      Mem.free m sp 0 f.(fn_stackspace) (comp_of f) = Some m' ->
      evalinf_funcall  m' fd vargs t ->
      (* forall (EV: call_trace ge (comp_of f) (Genv.find_comp ge vf) vf vargs (sig_args sig) t'), *)
      execinf_stmt f (Vptr sp Ptrofs.zero) e m (Stailcall sig a bl) t.

End NATURALSEM.

(** Big-step execution of a whole program *)

Inductive bigstep_program_terminates (p: program): trace -> int -> Prop :=
  | bigstep_program_terminates_intro:
      forall b f m0 t m r,
      let ge := Genv.globalenv p in
      Genv.init_mem p = Some m0 ->
      Genv.find_symbol ge p.(prog_main) = Some b ->
      Genv.find_funct_ptr ge b = Some f ->
      funsig f = signature_main ->
      eval_funcall ge default_compartment m0 f nil t m (Vint r) ->
      bigstep_program_terminates p t r.

Inductive bigstep_program_diverges (p: program): traceinf -> Prop :=
  | bigstep_program_diverges_intro:
      forall b f m0 t,
      let ge := Genv.globalenv p in
      Genv.init_mem p = Some m0 ->
      Genv.find_symbol ge p.(prog_main) = Some b ->
      Genv.find_funct_ptr ge b = Some f ->
      funsig f = signature_main ->
      evalinf_funcall ge m0 f nil t ->
      bigstep_program_diverges p t.

Definition bigstep_semantics (p: program) :=
  Bigstep_semantics (bigstep_program_terminates p) (bigstep_program_diverges p).

(** ** Correctness of the big-step semantics with respect to the transition semantics *)

Section BIGSTEP_TO_TRANSITION.

Variable prog: program.
Let ge := Genv.globalenv prog.

Inductive outcome_state_match
        (sp: val) (e: env) (m: mem) (f: function) (k: cont):
        outcome -> state -> Prop :=
  | osm_normal:
      outcome_state_match sp e m f k
                          Out_normal
                          (State f Sskip k sp e m)
  | osm_exit: forall n,
      outcome_state_match sp e m f k
                          (Out_exit n)
                          (State f (Sexit n) k sp e m)
  | osm_return_none: forall k',
      call_cont k' = call_cont k ->
      outcome_state_match sp e m f k
                          (Out_return None)
                          (State f (Sreturn None) k' sp e m)
  | osm_return_some: forall k' a v,
      call_cont k' = call_cont k ->
      eval_expr ge sp e m (comp_of f) a v ->
      outcome_state_match sp e m f k
                          (Out_return (Some v))
                          (State f (Sreturn (Some a)) k' sp e m)
  | osm_tail: forall v,
      outcome_state_match sp e m f k
                          (Out_tailcall_return v)
                          (Returnstate v (call_cont k) m (sig_res (fn_sig f)) (comp_of f)).

Remark is_call_cont_call_cont:
  forall k, is_call_cont (call_cont k).
Proof.
  induction k; simpl; auto.
Qed.

Remark call_cont_is_call_cont:
  forall k, is_call_cont k -> call_cont k = k.
Proof.
  destruct k; simpl; intros; auto || contradiction.
Qed.

Lemma eval_funcall_exec_stmt_steps:
  (forall cp m fd args t m' res,
   eval_funcall ge cp m fd args t m' res ->
   forall k,
   forall UPD: uptodate_caller (comp_of fd) cp (call_comp k),
   is_call_cont k ->
   star step ge (Callstate fd args k m)
              t (Returnstate res k m' (sig_res (funsig fd)) (comp_of fd)))
/\(forall f sp e m s t e' m' out,
   exec_stmt ge f sp e m s t e' m' out ->
   forall k,
   exists S,
   star step ge (State f s k sp e m) t S
   /\ outcome_state_match sp e' m' f k out S).
Proof.
  apply eval_funcall_exec_stmt_ind2; intros.

(* funcall internal *)
  destruct (H2 k) as [S [A B]].
  assert (call_cont k = k) by (apply call_cont_is_call_cont; auto).
  eapply star_left. econstructor; eauto.
  eapply star_trans. eexact A.
  inversion B; clear B; subst out; simpl in H3; simpl; try contradiction.
  (* Out normal *)
  subst vres. apply star_one. eapply step_skip_call; eauto.
  (* Out_return None *)
  subst vres. replace k with (call_cont k') by congruence.
  apply star_one. eapply step_return_0; eauto.
  (* Out_return Some *)
  subst vres.
  replace k with (call_cont k') by congruence.
  apply star_one. eapply step_return_1; eauto.
  (* Out_tailcall_return *)
  subst vres. red in H4. subst m3. rewrite H6. apply star_refl.

  reflexivity. traceEq.

(* funcall external *)
  apply star_one. econstructor; eauto.
  now eapply external_call_caller_independent; eauto.

(* skip *)
  econstructor; split.
  apply star_refl.
  constructor.

(* assign *)
  exists (State f Sskip k sp (PTree.set id v e) m); split.
  apply star_one. constructor. auto.
  constructor.

(* store *)
  econstructor; split.
  apply star_one. econstructor; eauto.
  constructor.

(* call *)
  econstructor; split.
  eapply star_left. econstructor; eauto.
  eapply star_right. apply H4; simpl; eauto.
  easy.
  constructor.
  (* TODO: Move lemma to Globalenvs.v and also find other usages of the same lemma *)
  assert (Lemma: forall vf fd,
             Genv.find_funct ge vf = Some fd ->
             Genv.find_comp ge vf = comp_of fd).
  { clear. unfold Genv.find_comp.
    intros. now rewrite H. }
  erewrite Lemma in NO_CROSS_PTR_RETURN; eauto.
  assert (Lemma: forall vf fd,
             Genv.find_funct ge vf = Some fd ->
             Genv.find_comp ge vf = comp_of fd).
  { clear. unfold Genv.find_comp.
    intros. now rewrite H. }
  subst sig; erewrite Lemma in EV'; eauto.
  reflexivity. traceEq.
  subst e'. constructor.

(* builtin *)
  econstructor; split.
  apply star_one. econstructor; eauto.
  subst e'. constructor.

(* ifthenelse *)
  destruct (H2 k) as [S [A B]].
  exists S; split.
  apply star_left with E0 (State f (if b then s1 else s2) k sp e m) t.
  econstructor; eauto. exact A.
  traceEq.
  auto.

(* seq continue *)
  destruct (H0 (Kseq s2 k)) as [S1 [A1 B1]].
  destruct (H2 k) as [S2 [A2 B2]].
  inv B1.
  exists S2; split.
  eapply star_left. constructor.
  eapply star_trans. eexact A1.
  eapply star_left. constructor. eexact A2.
  reflexivity. reflexivity. traceEq.
  auto.

(* seq stop *)
  destruct (H0 (Kseq s2 k)) as [S1 [A1 B1]].
  set (S2 :=
    match out with
    | Out_exit n => State f (Sexit n) k sp e1 m1
    | _ => S1
    end).
  exists S2; split.
  eapply star_left. constructor. eapply star_trans. eexact A1.
  unfold S2; destruct out; try (apply star_refl).
  inv B1. apply star_one. constructor.
  reflexivity. traceEq.
  unfold S2; inv B1; congruence || simpl; constructor; auto.

(* loop loop *)
  destruct (H0 (Kseq (Sloop s) k)) as [S1 [A1 B1]].
  destruct (H2 k) as [S2 [A2 B2]].
  inv B1.
  exists S2; split.
  eapply star_left. constructor.
  eapply star_trans. eexact A1.
  eapply star_left. constructor. eexact A2.
  reflexivity. reflexivity. traceEq.
  auto.

(* loop stop *)
  destruct (H0 (Kseq (Sloop s) k)) as [S1 [A1 B1]].
  set (S2 :=
    match out with
    | Out_exit n => State f (Sexit n) k sp e1 m1
    | _ => S1
    end).
  exists S2; split.
  eapply star_left. constructor. eapply star_trans. eexact A1.
  unfold S2; destruct out; try (apply star_refl).
  inv B1. apply star_one. constructor.
  reflexivity. traceEq.
  unfold S2; inv B1; congruence || simpl; constructor; auto.

(* block *)
  destruct (H0 (Kblock k)) as [S1 [A1 B1]].
  set (S2 :=
    match out with
    | Out_normal => State f Sskip k sp e1 m1
    | Out_exit O => State f Sskip k sp e1 m1
    | Out_exit (S m) => State f (Sexit m) k sp e1 m1
    | _ => S1
    end).
  exists S2; split.
  eapply star_left. constructor. eapply star_trans. eexact A1.
  unfold S2; destruct out; try (apply star_refl).
  inv B1. apply star_one. constructor.
  inv B1. apply star_one. destruct n; constructor.
  reflexivity. traceEq.
  unfold S2; inv B1; simpl; try constructor; auto.
  destruct n; constructor.

(* exit *)
  econstructor; split. apply star_refl. constructor.

(* switch *)
  econstructor; split.
  apply star_one. econstructor; eauto. constructor.

(* return none *)
  econstructor; split. apply star_refl. constructor; auto.

(* return some *)
  econstructor; split. apply star_refl. constructor; auto.

(* tailcall *)
  econstructor; split.
  eapply star_left. econstructor; eauto.
  apply H5; eauto; try apply is_call_cont_call_cont.
  { red. now rewrite COMP, ALLOWED. }
  traceEq.
  rewrite COMP. subst sig. rewrite <- SIG.
  econstructor.
Qed.

Lemma eval_funcall_steps:
   forall cp m fd args t m' res,
   eval_funcall ge cp m fd args t m' res ->
   forall k,
   forall COMP: uptodate_caller (comp_of fd) cp (call_comp k),
   is_call_cont k ->
   star step ge (Callstate fd args k m)
              t (Returnstate res k m' (sig_res (funsig fd)) (comp_of fd)).
Proof. exact (proj1 eval_funcall_exec_stmt_steps). Qed.

Lemma exec_stmt_steps:
   forall f sp e m s t e' m' out,
   exec_stmt ge f sp e m s t e' m' out ->
   forall k,
   exists S,
   star step ge (State f s k sp e m) t S
   /\ outcome_state_match sp e' m' f k out S.
Proof. exact (proj2 eval_funcall_exec_stmt_steps). Qed.

Lemma evalinf_funcall_forever:
  forall m fd args T k,
  evalinf_funcall ge m fd args T ->
  forever_plus step ge (Callstate fd args k m) T.
Proof.
  cofix CIH_FUN.
  assert (forall sp e m s T f k,
          execinf_stmt ge f sp e m s T ->
          forever_plus step ge (State f s k sp e m) T).
  cofix CIH_STMT.
  intros. inv H.

(* call *)
  eapply forever_plus_intro.
  apply plus_one. econstructor; eauto.
  eapply CIH_FUN. eauto. traceEq.

(* ifthenelse *)
  eapply forever_plus_intro with (s2 := State f (if b then s1 else s2) k sp e m).
  apply plus_one. econstructor; eauto.
  eapply CIH_STMT. eauto. traceEq.

(* seq 1 *)
  eapply forever_plus_intro.
  apply plus_one. constructor.
  eapply CIH_STMT. eauto. traceEq.

(* seq 2 *)
  destruct (exec_stmt_steps _ _ _ _ _ _ _ _ _ H0 (Kseq s2 k))
  as [S [A B]]. inv B.
  eapply forever_plus_intro.
  eapply plus_left. constructor.
  eapply star_right. eexact A. constructor.
  reflexivity. reflexivity.
  eapply CIH_STMT. eauto. traceEq.

(* loop body *)
  eapply forever_plus_intro.
  apply plus_one. econstructor; eauto.
  eapply CIH_STMT. eauto. traceEq.

(* loop loop *)
  destruct (exec_stmt_steps _ _ _ _ _ _ _ _ _ H0 (Kseq (Sloop s0) k))
  as [S [A B]]. inv B.
  eapply forever_plus_intro.
  eapply plus_left. constructor.
  eapply star_right. eexact A. constructor.
  reflexivity. reflexivity.
  eapply CIH_STMT. eauto. traceEq.

(* block *)
  eapply forever_plus_intro.
  apply plus_one. econstructor; eauto.
  eapply CIH_STMT. eauto. traceEq.

(* tailcall *)
  eapply forever_plus_intro.
  apply plus_one. econstructor; eauto.
  eapply CIH_FUN. eauto. traceEq.

(* function call *)
  intros. inv H0.
  eapply forever_plus_intro.
  apply plus_one. econstructor; eauto.
  eapply H. eauto.
  traceEq.
Qed.

Theorem bigstep_semantics_sound:
  bigstep_sound (bigstep_semantics prog) (semantics prog).
Proof.
  constructor; intros.
(* termination *)
  inv H. econstructor; econstructor.
  split. econstructor; eauto.
  split. eapply (eval_funcall_steps default_compartment); try red; eauto.
  econstructor.
(* divergence *)
  inv H. econstructor.
  split. econstructor; eauto.
  eapply forever_plus_forever.
  eapply evalinf_funcall_forever; eauto.
Qed.

End BIGSTEP_TO_TRANSITION.<|MERGE_RESOLUTION|>--- conflicted
+++ resolved
@@ -190,7 +190,6 @@
 
 Definition genv := Genv.t fundef unit.
 Definition env := PTree.t val.
-
 
 (** The following functions build the initial local environment at
   function entry, binding parameters to the provided arguments and
@@ -615,13 +614,9 @@
   exists (Returnstate vres2 k m2 (sig_res (ef_sig ef)) (comp_of ef)). econstructor; eauto.
   inv EV; inv H0; eexists; eauto.
 (* trace length *)
-<<<<<<< HEAD
-  red; intros; inv H; simpl; try omega; try now eapply external_call_trace_length; eauto.
+  red; intros; inv H; simpl; try lia; try now eapply external_call_trace_length; eauto.
   inv EV; auto.
   inv EV; auto.
-=======
-  red; intros; inv H; simpl; try lia; eapply external_call_trace_length; eauto.
->>>>>>> db8a63f2
 Qed.
 
 (** This semantics is determinate. *)
@@ -694,15 +689,10 @@
     assert (res0 = res) by now eapply eventval_match_determ_2; eauto. subst.
     split; [constructor | auto].
 - (* single event *)
-<<<<<<< HEAD
-  red; simpl. destruct 1; simpl; try omega;
+  red; simpl. destruct 1; simpl; try lia;
   try now eapply external_call_trace_length; eauto.
   inv EV; auto.
   inv EV; auto.
-=======
-  red; simpl. destruct 1; simpl; try lia;
-  eapply external_call_trace_length; eauto.
->>>>>>> db8a63f2
 - (* initial states *)
   inv H; inv H0. unfold ge0, ge1 in *. congruence.
 - (* nostep final state *)
