--- conflicted
+++ resolved
@@ -195,11 +195,7 @@
       step (State s f sp (Lstore chunk addr args src :: b) rs m)
         E0 (State s f sp b rs' m')
   | exec_Lcall:
-<<<<<<< HEAD
-      forall s f sp sig ros b rs m f' vf t,
-=======
-      forall s f sp sig ros b rs m f' vf args,
->>>>>>> a8da3400
+      forall s f sp sig ros b rs m f' vf args t,
       find_function ros rs = Some f' ->
       find_function_ptr ros rs = Some vf ->
       sig = funsig f' ->
@@ -209,33 +205,8 @@
                         (loc_parameters sig)),
       forall (NO_CROSS_PTR:
           Genv.type_of_call ge (comp_of f) (Genv.find_comp ge vf) = Genv.CrossCompartmentCall ->
-<<<<<<< HEAD
-          forall rs',
-            (* This [rs'] is what is used in [exec_function_internal] and seems to be
-                  what the callee can access *)
-            rs' = undef_regs destroyed_at_function_entry (call_regs rs) ->
-            forall l,
-              List.In l (regs_of_rpairs (loc_parameters sig)) ->
-              not_ptr (rs' l)),
-      forall (EV: forall rs',
-            rs' = undef_regs destroyed_at_function_entry (call_regs rs) ->
-            call_trace ge (comp_of f) (Genv.find_comp ge vf) vf
-               (map (fun p => Locmap.getpair p rs')
-                  (loc_parameters sig))
-               (sig_args sig) t),
-=======
           List.Forall not_ptr args),
-      (* (* Attempt 1: *) *)
-      (* forall (NO_CROSS_PTR: *)
-      (*     Genv.type_of_call ge (comp_of f) (Genv.find_comp ge vf) = Genv.CrossCompartmentCall -> *)
-      (*     forall rs', *)
-      (*       (* This [rs'] is what is used in [exec_function_internal] and seems to be *)
-      (*             what the callee can access *) *)
-      (*       rs' = undef_regs destroyed_at_function_entry (call_regs rs) -> *)
-      (*       forall l, *)
-      (*         List.In l (loc_parameters sig) -> *)
-      (*         not_ptr (Locmap.getpair l rs')), *)
->>>>>>> a8da3400
+      forall (EV: call_trace ge (comp_of f) (Genv.find_comp ge vf) vf args (sig_args sig) t),
       step (State s f sp (Lcall sig ros :: b) rs m)
         t (Callstate (Stackframe f sp rs b:: s) f' rs m)
   | exec_Ltailcall:
