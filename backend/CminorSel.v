--- conflicted
+++ resolved
@@ -175,7 +175,7 @@
       eval_exprlist le al vl ->
       eval_operation ge sp op vl m = Some v ->
       eval_expr le (Eop op al) v
-  | eval_Eload: forall le chunk addr al vl vaddr cp v,
+  | eval_Eload: forall le chunk addr al vl vaddr v,
       eval_exprlist le al vl ->
       eval_addressing ge sp addr vl = Some vaddr ->
       Mem.loadv chunk m vaddr cp = Some v ->
@@ -350,9 +350,9 @@
   | step_skip_block: forall f k sp e m,
       step (State f Sskip (Kblock k) sp e m)
         E0 (State f Sskip k sp e m)
-  | step_skip_call: forall f k sp e m cp m',
+  | step_skip_call: forall f k sp e m m',
       is_call_cont k ->
-      Mem.free m sp 0 f.(fn_stackspace) cp = Some m' ->
+      Mem.free m sp 0 f.(fn_stackspace) (comp_of f) = Some m' ->
       step (State f Sskip k (Vptr sp Ptrofs.zero) e m)
         E0 (Returnstate Vundef k m')
 
@@ -362,17 +362,12 @@
       step (State f (Sassign id a) k sp e m)
         E0 (State f Sskip k sp (PTree.set id v e) m)
 
-<<<<<<< HEAD
-  | step_store: forall f cp chunk addr al b k sp e m vl v vaddr cp' m',
-      cp = f.(fn_comp) ->
-=======
   | step_store: forall f cp chunk addr al b k sp e m vl v vaddr m',
       cp = (comp_of f) ->
->>>>>>> 6121cd13
       eval_exprlist sp e cp m nil al vl ->
       eval_expr sp e cp m nil b v ->
       eval_addressing ge sp addr vl = Some vaddr ->
-      Mem.storev chunk m vaddr v cp' = Some m' ->
+      Mem.storev chunk m vaddr v cp = Some m' ->
       step (State f (Sstore chunk addr al b) k sp e m)
         E0 (State f Sskip k sp e m')
 
@@ -386,17 +381,6 @@
       step (State f (Scall optid sig a bl) k sp e m)
         E0 (Callstate fd vargs (Kcall optid f sp e k) m)
 
-<<<<<<< HEAD
-  | step_tailcall: forall f sig a bl k sp e m vf vargs fd cp m',
-      eval_expr_or_symbol (Vptr sp Ptrofs.zero) e f.(fn_comp) m nil a vf ->
-      eval_exprlist (Vptr sp Ptrofs.zero) e f.(fn_comp) m nil bl vargs ->
-      Genv.find_funct ge vf = Some fd ->
-      funsig fd = sig ->
-      forall (COMP: comp_of fd = f.(fn_comp)),
-      forall (ALLOWED: needs_calling_comp f.(fn_comp) = false),
-      forall (ALLOWED': Policy.allowed_call pol f.(fn_comp) fd),
-      Mem.free m sp 0 f.(fn_stackspace) cp = Some m' ->
-=======
   | step_tailcall: forall f sig a bl k sp e m vf vargs fd m',
       eval_expr_or_symbol (Vptr sp Ptrofs.zero) e (comp_of f) m nil a vf ->
       eval_exprlist (Vptr sp Ptrofs.zero) e (comp_of f) m nil bl vargs ->
@@ -405,8 +389,7 @@
       forall (COMP: comp_of fd = (comp_of f)),
       forall (ALLOWED: needs_calling_comp (comp_of f) = false),
       forall (ALLOWED': Genv.allowed_call ge (comp_of f) vf),
-      Mem.free m sp 0 f.(fn_stackspace) = Some m' ->
->>>>>>> 6121cd13
+      Mem.free m sp 0 f.(fn_stackspace) (comp_of f) = Some m' ->
       step (State f (Stailcall sig a bl) k (Vptr sp Ptrofs.zero) e m)
         E0 (Callstate fd vargs (call_cont k) m')
 
@@ -452,18 +435,14 @@
         E0 (State f (Sexit n) k sp e m)
 
   | step_return_0: forall f k sp e m cp m',
+      cp = comp_of f ->
       Mem.free m sp 0 f.(fn_stackspace) cp = Some m' ->
       step (State f (Sreturn None) k (Vptr sp Ptrofs.zero) e m)
         E0 (Returnstate Vundef (call_cont k) m')
-<<<<<<< HEAD
-  | step_return_1: forall f cp a k sp e m v cp' m',
-      cp = f.(fn_comp) ->
-=======
   | step_return_1: forall f cp a k sp e m v m',
-      cp = (comp_of f) ->
->>>>>>> 6121cd13
+      cp = comp_of f ->
       eval_expr (Vptr sp Ptrofs.zero) e cp m nil a v ->
-      Mem.free m sp 0 f.(fn_stackspace) cp' = Some m' ->
+      Mem.free m sp 0 f.(fn_stackspace) cp = Some m' ->
       step (State f (Sreturn (Some a)) k (Vptr sp Ptrofs.zero) e m)
         E0 (Returnstate v (call_cont k) m')
 
